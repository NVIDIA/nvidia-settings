/*
 * nvidia-settings: A tool for configuring the NVIDIA X driver on Unix
 * and Linux systems.
 *
 * Copyright (C) 2004 NVIDIA Corporation.
 *
 * This program is free software; you can redistribute it and/or modify it
 * under the terms and conditions of the GNU General Public License,
 * version 2, as published by the Free Software Foundation.
 *
 * This program is distributed in the hope that it will be useful, but WITHOUT
 * ANY WARRANTY; without even the implied warranty of MERCHANTABILITY or
 * FITNESS FOR A PARTICULAR PURPOSE.  See the GNU General Public License for
 * more details.
 *
 * You should have received a copy of the GNU General Public License
 * along with this program.  If not, see <http://www.gnu.org/licenses>.
 */

#include <gtk/gtk.h>
#include "ctkhelp.h"

#include "common-utils.h"
#include "ctkconstants.h"

#include "ctkbanner.h"

#include <stdlib.h>
#include <assert.h>
#include <libintl.h>

#define _(STRING) gettext(STRING)

static GtkTextBuffer *create_default_help(CtkHelp *ctk_help);
static void close_button_clicked(GtkButton *button, gpointer user_data);
static gboolean window_destroy(GtkWidget *widget, GdkEvent *event,
                               gpointer user_data);



GType ctk_help_get_type(
    void
)
{
    static GType ctk_help_type = 0;

    if (!ctk_help_type) {
        static const GTypeInfo ctk_help_info = {
            sizeof (CtkHelpClass),
            NULL, /* base_init */
            NULL, /* base_finalize */
            NULL, /* class_init */
            NULL, /* class_finalize */
            NULL, /* class_data */
            sizeof (CtkHelp),
            0,    /* n_preallocs */
            NULL, /* instance_init */
            NULL  /* value_table */
        };

        ctk_help_type = g_type_register_static
            (GTK_TYPE_WINDOW, "CtkHelp", &ctk_help_info, 0);
    }

    return ctk_help_type;
}

GtkWidget* ctk_help_new(GtkWidget *toggle_button, GtkTextTagTable *tag_table)
{
    GObject *object;
    CtkHelp *ctk_help;
    GtkWidget *vbox, *hbox;
    GtkWidget *hseparator;
    GtkWidget *alignment;
    GtkWidget *button;
    GtkWidget *sw;
    GtkWidget *banner;
    GtkWidget *frame;
    GtkWidget *textview;

    object = g_object_new(CTK_TYPE_HELP, NULL);

    ctk_help = CTK_HELP(object);
    
    ctk_help->toggle_button = toggle_button;

    gtk_window_set_title(GTK_WINDOW(ctk_help),
<<<<<<< HEAD
                         _("NVIDIA X Server Settings Help"));
=======
                         "NVIDIA Settings Help");
>>>>>>> 565c4605

    gtk_window_set_default_size(GTK_WINDOW(ctk_help), -1, 400);

    gtk_container_set_border_width(GTK_CONTAINER(ctk_help), CTK_WINDOW_PAD);

    vbox = gtk_vbox_new(FALSE, 5);
    gtk_container_add(GTK_CONTAINER(ctk_help), vbox);
    
    /* create the banner */

    hbox = gtk_hbox_new(FALSE, 0);
    gtk_box_pack_start(GTK_BOX(vbox), hbox, FALSE, FALSE, 0);

    banner = ctk_banner_image_new(BANNER_ARTWORK_HELP);
    gtk_box_pack_start(GTK_BOX(hbox), banner, TRUE, TRUE, 0);
    
    /* create the scroll window to hold the text viewer */

    frame = gtk_frame_new(NULL);
    gtk_box_pack_start(GTK_BOX(vbox), frame, TRUE, TRUE, 0);

    gtk_frame_set_shadow_type(GTK_FRAME(frame), GTK_SHADOW_IN);
    
    sw = gtk_scrolled_window_new(NULL, NULL);
    
    gtk_scrolled_window_set_policy(GTK_SCROLLED_WINDOW(sw),
                                   GTK_POLICY_AUTOMATIC, GTK_POLICY_ALWAYS);
    
    gtk_container_add(GTK_CONTAINER(frame), sw);

    /* create the text viewer */
    
    textview = gtk_text_view_new();
    gtk_text_view_set_cursor_visible(GTK_TEXT_VIEW(textview), FALSE);
    gtk_text_view_set_editable(GTK_TEXT_VIEW(textview), FALSE);
    ctk_help->text_viewer = textview;
    gtk_container_add(GTK_CONTAINER(sw), ctk_help->text_viewer);
    
    g_object_set(G_OBJECT(ctk_help->text_viewer),
                 "pixels-inside-wrap", 10, NULL);

    /* save the tag table */

    ctk_help->tag_table = tag_table;

    /* create the default help text */
    
    ctk_help->default_help = create_default_help(ctk_help);
    gtk_text_view_set_buffer
        (GTK_TEXT_VIEW(ctk_help->text_viewer), ctk_help->default_help);

    /* place a horizontal separator */
    
    hseparator = gtk_hseparator_new();
    gtk_box_pack_start(GTK_BOX(vbox), hseparator, FALSE, FALSE, 0);
    
    /* create and place the close button */
    
    hbox = gtk_hbox_new(FALSE, 5);
    
    gtk_box_pack_start(GTK_BOX(vbox), hbox, FALSE, FALSE, 0);
    
    button = gtk_button_new_from_stock(GTK_STOCK_CLOSE);

    alignment = gtk_alignment_new(1, 1, 0, 0);
    gtk_container_add(GTK_CONTAINER(alignment), button);
    gtk_box_pack_start(GTK_BOX(hbox), alignment, TRUE, TRUE, 0);

    g_signal_connect(G_OBJECT(button), "clicked",
                     G_CALLBACK(close_button_clicked),
                     (gpointer) ctk_help);

    /* handle destructive events to the window */

    g_signal_connect(G_OBJECT(ctk_help), "destroy-event",
                     G_CALLBACK(window_destroy), (gpointer) ctk_help);
    g_signal_connect(G_OBJECT(ctk_help), "delete-event",
                     G_CALLBACK(window_destroy), (gpointer) ctk_help);
    
    return GTK_WIDGET(ctk_help);
}

void ctk_help_set_page(CtkHelp *ctk_help, GtkTextBuffer *buffer)
{
    GtkTextBuffer *b;
    GtkTextIter iter;
    GtkTextView *view;
    GtkTextMark *mark;

    if (buffer) {
        b = buffer;
    } else {
        b = ctk_help->default_help;
    }

    view = GTK_TEXT_VIEW(ctk_help->text_viewer);
    
    /* set the buffer in the TextView */

    gtk_text_view_set_buffer(view, b);

    /* ensure that the top of the buffer is displayed */

    gtk_text_buffer_get_start_iter(b, &iter);
    mark = gtk_text_buffer_create_mark(b, NULL, &iter, TRUE);
    gtk_text_view_scroll_to_mark(view, mark, 0.0, TRUE, 0.0, 0.0);
    gtk_text_buffer_place_cursor(b, &iter);
}


static GtkTextBuffer *create_default_help(CtkHelp *ctk_help)
{
    GtkTextIter iter, start, end;
    GtkTextBuffer *buffer;

    buffer = gtk_text_buffer_new(ctk_help->tag_table);

    gtk_text_buffer_get_iter_at_offset(buffer, &iter, 0);

    gtk_text_buffer_insert_with_tags_by_name
<<<<<<< HEAD
        (buffer, &iter, _("\nNVIDIA X Server Settings Help"), -1,
=======
        (buffer, &iter, "\nNVIDIA Settings Help", -1,
>>>>>>> 565c4605
         CTK_HELP_TITLE_TAG, NULL);
    
    gtk_text_buffer_insert(buffer, &iter, _("\n\nThere is no help available "
                           "for this page."), -1);

    /*
     * Apply CTK_HELP_HEADING_NOT_EDITABLE_TAG and
     * CTK_HELP_WORD_WRAP_TAG to the whole buffer
     */
    
    gtk_text_buffer_get_bounds(buffer, &start, &end);
    gtk_text_buffer_apply_tag_by_name
        (buffer, CTK_HELP_HEADING_NOT_EDITABLE_TAG, &start, &end);
    gtk_text_buffer_apply_tag_by_name
        (buffer, CTK_HELP_WORD_WRAP_TAG, &start, &end);
    gtk_text_buffer_apply_tag_by_name
        (buffer, CTK_HELP_MARGIN_TAG, &start, &end);

    return buffer;
}


GtkTextTagTable *ctk_help_create_tag_table(void)
{
    GtkTextTagTable *table;
    GtkTextTag *tag;

    table = gtk_text_tag_table_new();

     /* CTK_HELP_TITLE_TAG */

    tag = gtk_text_tag_new(CTK_HELP_TITLE_TAG);
    
    g_object_set(G_OBJECT(tag),
                 "weight", PANGO_WEIGHT_BOLD,
                 "size", 15 * PANGO_SCALE,
                 NULL);
    
    gtk_text_tag_table_add(table, tag);

    /* CTK_HELP_HEADING_TAG */

    tag = gtk_text_tag_new(CTK_HELP_HEADING_TAG);
    
    g_object_set(G_OBJECT(tag),
                 "weight", PANGO_WEIGHT_BOLD,
                 "size", 12 * PANGO_SCALE,
                 NULL);
    
    gtk_text_tag_table_add(table, tag);

    /* CTK_HELP_HEADING_NOT_EDITABLE */

    tag = gtk_text_tag_new(CTK_HELP_HEADING_NOT_EDITABLE_TAG);
    
    g_object_set(G_OBJECT(tag), "editable", FALSE, NULL);
    
    gtk_text_tag_table_add(table, tag);
    
    /* CTK_HELP_WORD_WRAP_TAG */

    tag = gtk_text_tag_new(CTK_HELP_WORD_WRAP_TAG);
    
    g_object_set(G_OBJECT(tag), "wrap_mode", GTK_WRAP_WORD, NULL);
    
    gtk_text_tag_table_add(table, tag);
    
    /* CTK_HELP_MARGIN_TAG */

    tag = gtk_text_tag_new(CTK_HELP_MARGIN_TAG);
    
    g_object_set(G_OBJECT(tag), "left_margin", 10, "right_margin", 10, NULL);
    
    gtk_text_tag_table_add(table, tag);
    
    /* CTK_HELP_SINGLE_SPACE_TAG */

    tag = gtk_text_tag_new(CTK_HELP_SINGLE_SPACE_TAG);

    g_object_set(G_OBJECT(tag), "pixels_inside_wrap", 0, NULL);

    gtk_text_tag_table_add(table, tag);

    /* CTK_HELP_BOLD_TAG */

    tag = gtk_text_tag_new(CTK_HELP_BOLD_TAG);

    g_object_set(G_OBJECT(tag), "weight", PANGO_WEIGHT_BOLD, NULL);
    
    gtk_text_tag_table_add(table, tag);
    
    return table;
}



static void close_button_clicked(GtkButton *button, gpointer user_data)
{
    CtkHelp *ctk_help = CTK_HELP(user_data);

    gtk_toggle_button_set_active(GTK_TOGGLE_BUTTON(ctk_help->toggle_button),
                                 FALSE);
    
} /* close_button_clicked() */


static gboolean window_destroy(GtkWidget *widget, GdkEvent *event,
                               gpointer user_data)
{
    CtkHelp *ctk_help = CTK_HELP(user_data);

    gtk_toggle_button_set_active(GTK_TOGGLE_BUTTON(ctk_help->toggle_button),
                                 FALSE);

    return TRUE;
}


/*****************************************************************************/

/*
 * Utility functions for building a help GtkTextBuffer.
 */

void ctk_help_title(GtkTextBuffer *buffer, GtkTextIter *iter,
                    const gchar *fmt, ...)
{
    gchar *a, *b;

    NV_VSNPRINTF(a, fmt);

    b = g_strconcat("\n", a, "\n", NULL);

    gtk_text_buffer_insert_with_tags_by_name(buffer, iter, b, -1,
                                             CTK_HELP_TITLE_TAG, NULL);
    g_free(b);
    free(a);
}

void ctk_help_para(GtkTextBuffer *buffer, GtkTextIter *iter,
                   const gchar *fmt, ...)
{     
    gchar *a, *b;

    NV_VSNPRINTF(a, fmt);

    b = g_strconcat("\n", a, "\n", NULL);

    gtk_text_buffer_insert(buffer, iter, b, -1);

    g_free(b);
    free(a);
}    

void ctk_help_heading(GtkTextBuffer *buffer, GtkTextIter *iter,
                      const gchar *fmt, ...)
{
    gchar *a, *b;

    NV_VSNPRINTF(a, fmt);

    b = g_strconcat("\n", a, "\n", NULL);

    gtk_text_buffer_insert_with_tags_by_name(buffer, iter, b, -1,
                                             CTK_HELP_HEADING_TAG, NULL);
    g_free(b);
    free(a);
}

void ctk_help_term(GtkTextBuffer *buffer, GtkTextIter *iter,
                   const gchar *fmt, ...)
{
    gchar *a, *b;

    NV_VSNPRINTF(a, fmt);

    b = g_strconcat("\n", a, NULL);
    
    gtk_text_buffer_insert_with_tags_by_name(buffer, iter, b, -1,
                                             CTK_HELP_BOLD_TAG, NULL);
    g_free(b);
    free(a);
}

void ctk_help_finish(GtkTextBuffer *buffer)
{
    GtkTextIter start, end;

    gtk_text_buffer_get_bounds(buffer, &start, &end);
    
    gtk_text_buffer_apply_tag_by_name
        (buffer, CTK_HELP_HEADING_NOT_EDITABLE_TAG, &start, &end);
    gtk_text_buffer_apply_tag_by_name
        (buffer, CTK_HELP_WORD_WRAP_TAG, &start, &end);
    gtk_text_buffer_apply_tag_by_name
        (buffer, CTK_HELP_MARGIN_TAG, &start, &end);
    gtk_text_buffer_apply_tag_by_name
        (buffer, CTK_HELP_SINGLE_SPACE_TAG, &start, &end);
}

gchar *ctk_help_create_reset_hardware_defaults_text(gchar *type, gchar *name)
{
    return g_strdup_printf(_("The Reset %s Hardware Defaults button restores "
                           "all %s settings to their default values."), type, name);
}

void ctk_help_reset_hardware_defaults(GtkTextBuffer *b, GtkTextIter *i,
                                      gchar *text)
{
    ctk_help_heading(b, i, _("Reset Hardware Defaults"));
    ctk_help_para(b, i, "%s", text);
}


static void help_data_list_free_cb(gpointer data, gpointer user_data)
{
    CtkHelpDataItem *item = (CtkHelpDataItem *)data;
    free(item->label);
    free(item->help_text);
    free(item);
}

void ctk_help_data_list_prepend(GList **list,
                                const gchar *label,
                                const gchar *help_text,
                                const gchar *extended_help_text)
{
    CtkHelpDataItem *item;

    if (!label || !help_text) {
        return;
    }

    item = nvalloc(sizeof(CtkHelpDataItem));

    item->label = nvstrdup(label);
    item->help_text = nvstrdup(help_text);
    item->extended_help_text = extended_help_text ?
        nvstrdup(extended_help_text) : NULL;

    *list = g_list_prepend(*list, item);
}

void ctk_help_data_list_free_full(GList *list)
{
    g_list_foreach(list, help_data_list_free_cb, NULL);
    g_list_free(list);
}

static void help_data_list_print_helper(GtkTextBuffer *b,
                                        GtkTextIter *i,
                                        GList *help_data_list,
                                        gboolean use_headings)
{
    CtkHelpDataItem *item;
    GList *cur;
    GString *temp_string;

    temp_string = g_string_new("");
    for (cur = help_data_list; cur; cur = cur->next) {
        item = (CtkHelpDataItem *)cur->data;
        if (use_headings) {
            ctk_help_heading(b, i, "%s", item->label);
        } else {
            ctk_help_term(b, i, "%s", item->label);
        }
        g_string_printf(temp_string, "%s", item->help_text);
        if (item->extended_help_text) {
            g_string_append_printf(temp_string, " %s",
                                   item->extended_help_text);
        }
        ctk_help_para(b, i, "%s", temp_string->str);
    }

    g_string_free(temp_string, TRUE);
}

void ctk_help_data_list_print_terms(GtkTextBuffer *b,
                                    GtkTextIter *i,
                                    GList *help_data_list)
{
    help_data_list_print_helper(b, i,
                                help_data_list,
                                FALSE);
}

void ctk_help_data_list_print_sections(GtkTextBuffer *b,
                                       GtkTextIter *i,
                                       GList *help_data_list)
{
    help_data_list_print_helper(b, i,
                                help_data_list,
                                TRUE);

}<|MERGE_RESOLUTION|>--- conflicted
+++ resolved
@@ -27,9 +27,6 @@
 
 #include <stdlib.h>
 #include <assert.h>
-#include <libintl.h>
-
-#define _(STRING) gettext(STRING)
 
 static GtkTextBuffer *create_default_help(CtkHelp *ctk_help);
 static void close_button_clicked(GtkButton *button, gpointer user_data);
@@ -85,11 +82,7 @@
     ctk_help->toggle_button = toggle_button;
 
     gtk_window_set_title(GTK_WINDOW(ctk_help),
-<<<<<<< HEAD
-                         _("NVIDIA X Server Settings Help"));
-=======
                          "NVIDIA Settings Help");
->>>>>>> 565c4605
 
     gtk_window_set_default_size(GTK_WINDOW(ctk_help), -1, 400);
 
@@ -210,15 +203,11 @@
     gtk_text_buffer_get_iter_at_offset(buffer, &iter, 0);
 
     gtk_text_buffer_insert_with_tags_by_name
-<<<<<<< HEAD
-        (buffer, &iter, _("\nNVIDIA X Server Settings Help"), -1,
-=======
         (buffer, &iter, "\nNVIDIA Settings Help", -1,
->>>>>>> 565c4605
          CTK_HELP_TITLE_TAG, NULL);
     
-    gtk_text_buffer_insert(buffer, &iter, _("\n\nThere is no help available "
-                           "for this page."), -1);
+    gtk_text_buffer_insert(buffer, &iter, "\n\nThere is no help available "
+                           "for this page.", -1);
 
     /*
      * Apply CTK_HELP_HEADING_NOT_EDITABLE_TAG and
@@ -417,14 +406,14 @@
 
 gchar *ctk_help_create_reset_hardware_defaults_text(gchar *type, gchar *name)
 {
-    return g_strdup_printf(_("The Reset %s Hardware Defaults button restores "
-                           "all %s settings to their default values."), type, name);
+    return g_strconcat("The Reset ", type, " Hardware Defaults button restores ",
+                       "all ", name, " settings to their default values.", NULL);
 }
 
 void ctk_help_reset_hardware_defaults(GtkTextBuffer *b, GtkTextIter *i,
                                       gchar *text)
 {
-    ctk_help_heading(b, i, _("Reset Hardware Defaults"));
+    ctk_help_heading(b, i, "Reset Hardware Defaults");
     ctk_help_para(b, i, "%s", text);
 }
 

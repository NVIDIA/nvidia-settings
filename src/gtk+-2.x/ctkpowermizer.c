/*
 * nvidia-settings: A tool for configuring the NVIDIA X driver on Unix
 * and Linux systems.
 *
 * Copyright (C) 2004 NVIDIA Corporation.
 *
 * This program is free software; you can redistribute it and/or modify it
 * under the terms and conditions of the GNU General Public License,
 * version 2, as published by the Free Software Foundation.
 *
 * This program is distributed in the hope that it will be useful, but WITHOUT
 * ANY WARRANTY; without even the implied warranty of MERCHANTABILITY or
 * FITNESS FOR A PARTICULAR PURPOSE.  See the GNU General Public License for
 * more details.
 *
 * You should have received a copy of the GNU General Public License
 * along with this program.  If not, see <http://www.gnu.org/licenses>.
 */

#include <stdlib.h>
#include <string.h>
#include <libintl.h>

#include <gtk/gtk.h>
#include <NvCtrlAttributes.h>

#include "msg.h"

#include "ctkutils.h"
#include "ctkhelp.h"
#include "ctkpowermizer.h"
#include "ctkbanner.h"
#include "ctkdropdownmenu.h"

#define _(STRING) gettext(STRING)
#define N_(STRING) STRING

#define FRAME_PADDING 10
#define DEFAULT_UPDATE_POWERMIZER_INFO_TIME_INTERVAL 1000

static gboolean update_powermizer_info(gpointer);
static void update_powermizer_menu_info(CtkPowermizer *ctk_powermizer);
static void set_powermizer_menu_label_txt(CtkPowermizer *ctk_powermizer,
                                          gint powerMizerMode);
static void powermizer_menu_changed(GtkWidget*, gpointer);
static void update_powermizer_menu_event(GObject *object,
                                         gpointer arg1,
                                         gpointer user_data);
static void post_set_attribute_offset_value(CtkPowermizer *ctk_powermizer,
                                            gint attribute,
                                            gint val);
static void offset_entry_set_value(CtkPowermizer *ctk_powermizer,
                                   GtkWidget *widget,
                                   gint offset);

static void offset_value_changed_event_received(GObject *object,
                                                CtrlEvent *event,
                                                gpointer user_data);

static void update_editable_perf_level_info(CtkPowermizer *ctk_powermizer);

static const char *__adaptive_clock_help =
N_("The Adaptive Clocking status describes if this feature "
"is currently enabled in this GPU.");

static const char *__power_source_help =
N_("The Power Source indicates whether the machine "
"is running on AC or Battery power.");

static const char *__current_pcie_link_width_help =
N_("This is the current PCIe link width of the GPU, in number of lanes.");

static const char *__current_pcie_link_speed_help =
N_("This is the current PCIe link speed of the GPU, "
"in gigatransfers per second (GT/s).");

static const char *__performance_level_help =
N_("This indicates the current Performance Level of the GPU.");

static const char *__gpu_clock_freq_help =
N_("This indicates the current Graphics Clock frequency.");

static const char *__memory_transfer_rate_freq_help =
N_("This indicates the current Memory transfer rate.");

<<<<<<< HEAD
static const char *__processor_clock_freq_help =
N_("This indicates the current Processor Clock frequency.");

=======
>>>>>>> 565c4605
static const char *__performance_levels_table_help =
N_("This indicates the Performance Levels available for the GPU.  Each "
"performance level is indicated by a Performance Level number, along with "
"the Graphics and Memory clocks for that level.  The currently active "
"performance level is shown in regular text.  All other performance "
"levels are shown in gray.  Note that multiple performance levels may share "
"the same range of available clocks.");

static const char *__editable_performance_levels_table_help =
N_("Each Performance Level that allows clock modifications will allow custom "
"offsets to be applied to the Graphics clock and Memory Transfer Rate."
"  For clock domains that have a minimum and maximum clock per "
"performance level, the offset applies to both the minimum and maximum.");

static const char *__gpu_clock_offset_help =
N_("This is the amount, in MHz, to over- or under-clock the Graphics Clock."
"  The requested offset will be adjusted to the nearest available clock.");

static const char *__memory_transfer_rate_offset_help =
N_("This is the amount, in MHz, to over- or under-clock the Memory Transfer Rate.");

static const char *__powermizer_menu_help =
N_("The Preferred Mode menu allows you to choose the preferred Performance "
"State for the GPU, provided the GPU has multiple Performance Levels.  "
"If a single X server is running, the mode selected in nvidia-settings is what "
"the system will be using; if two or more X servers are running, the behavior "
"is undefined.  The value of this setting does not persist across X server or "
"system restarts.  ");

static const char *__powermizer_auto_mode_help =
N_("'Auto' mode lets the driver choose the best Performance State for your GPU.  ");

static const char *__powermizer_adaptive_mode_help =
N_("'Adaptive' mode allows the GPU clocks to be adjusted based on GPU "
"utilization.  ");

static const char *__powermizer_prefer_maximum_performance_help =
N_("'Prefer Maximum Performance' hints to the driver to prefer higher GPU clocks, "
"when possible.  ");

static const char *__powermizer_prefer_consistent_performance_help =
N_("'Prefer Consistent Performance' hints to the driver to lock to GPU base clocks, "
"when possible.  ");

<<<<<<< HEAD
static const char *__dp_configuration_button_help =
N_("CUDA - Double Precision lets you enable "
"increased double-precision calculations in CUDA applications.  Available on "
"GPUs with the capability for increased double-precision performance."
"  NOTE: Selecting a GPU reduces performance for non-CUDA applications, "
"including games.  To increase game performance, disable this checkbox.");

=======
>>>>>>> 565c4605
GType ctk_powermizer_get_type(void)
{
    static GType ctk_powermizer_type = 0;

    if (!ctk_powermizer_type) {
        static const GTypeInfo ctk_powermizer_info = {
            sizeof (CtkPowermizerClass),
            NULL, /* base_init */
            NULL, /* base_finalize */
            NULL, /* constructor */
            NULL, /* class_finalize */
            NULL, /* class_data */
            sizeof (CtkPowermizer),
            0,    /* n_preallocs */
            NULL, /* instance_init */
            NULL  /* value_table */
        };

        ctk_powermizer_type =
            g_type_register_static(GTK_TYPE_VBOX, "CtkPowermizer",
                                   &ctk_powermizer_info, 0);
    }

    return ctk_powermizer_type;

} /* ctk_powermizer_get_type() */



typedef struct {
    gint perf_level;
    gboolean perf_level_specified;
    gint nvclock;
    gboolean nvclock_specified;
    gint nvclockmin;
    gboolean nvclockmin_specified;
    gint nvclockmax;
    gint nvclockeditable;
    gboolean nvclockmax_specified;
    gint memtransferrate;
    gboolean memtransferrate_specified;
    gint memtransferratemin;
    gboolean memtransferratemin_specified;
    gint memtransferratemax;
    gint memtransferrateeditable;
    gboolean memtransferratemax_specified;
} perfModeEntry, * perfModeEntryPtr;


static void apply_perf_mode_token(char *token, char *value, void *data)
{
    perfModeEntryPtr pEntry = (perfModeEntryPtr) data;

    if (!strcasecmp("perf", token)) {
        pEntry->perf_level = atoi(value);
        pEntry->perf_level_specified = TRUE;
    } else if (!strcasecmp("nvclock", token)) {
        pEntry->nvclock = atoi(value);
        pEntry->nvclock_specified = TRUE;
    } else if (!strcasecmp("nvclockmin", token)) {
        pEntry->nvclockmin = atoi(value);
        pEntry->nvclockmin_specified = TRUE;
    } else if (!strcasecmp("nvclockmax", token)) {
        pEntry->nvclockmax = atoi(value);
        pEntry->nvclockmax_specified = TRUE;
    } else if (!strcasecmp("nvclockeditable", token)) {
        pEntry->nvclockeditable = atoi(value);
    } else if (!strcasecmp("memtransferrate", token)) {
        pEntry->memtransferrate = atoi(value);
        pEntry->memtransferrate_specified = TRUE;
    } else if (!strcasecmp("memtransferratemin", token)) {
        pEntry->memtransferratemin = atoi(value);
        pEntry->memtransferratemin_specified = TRUE;
    } else if (!strcasecmp("memtransferratemax", token)) {
        pEntry->memtransferratemax = atoi(value);
        pEntry->memtransferratemax_specified = TRUE;
    } else if (!strcasecmp("memtransferrateeditable", token)) {
        pEntry->memtransferrateeditable = atoi(value);
    }
}



static void offset_value_changed_event_received(GObject *object,
                                                CtrlEvent *event,
                                                gpointer user_data)
{
    CtkPowermizer *ctk_powermizer = CTK_POWERMIZER(user_data);

    if (event->type != CTRL_EVENT_TYPE_INTEGER_ATTRIBUTE) {
        return;
    }

    update_editable_perf_level_info(ctk_powermizer);
    post_set_attribute_offset_value(ctk_powermizer,
                                    event->int_attr.attribute,
                                    event->int_attr.value);
}



static void post_set_attribute_offset_value(CtkPowermizer *ctk_powermizer,
                                            gint attribute,
                                            gint val)
{
    const char *str = NULL;

    switch (attribute) {
    case NV_CTRL_GPU_NVCLOCK_OFFSET_ALL_PERFORMANCE_LEVELS:
    case NV_CTRL_GPU_NVCLOCK_OFFSET:
        str = _("Graphics Clock");
        break;
    case NV_CTRL_GPU_MEM_TRANSFER_RATE_OFFSET_ALL_PERFORMANCE_LEVELS:
    case NV_CTRL_GPU_MEM_TRANSFER_RATE_OFFSET:
        str = _("Memory Transfer Rate");
        break;
    default:
        str = _("unknown");
        break;
    }

    ctk_config_statusbar_message(ctk_powermizer->ctk_config,
                                 _("%s offset set to %d."), str, val);
}



static void set_attribute_offset_value(GtkWidget *widget,
                                       gpointer user_data)
{
    CtkPowermizer *ctk_powermizer = CTK_POWERMIZER(user_data);
    CtrlTarget *ctrl_target = ctk_powermizer->ctrl_target;
    gint offset;
    gint perf_level, attribute, ret;
    const gchar *txt_entry = gtk_entry_get_text(GTK_ENTRY(widget));

    parse_read_integer(txt_entry, &offset);
    user_data = g_object_get_data(G_OBJECT(widget), "attribute");
    attribute = GPOINTER_TO_INT(user_data);
    user_data = g_object_get_data(G_OBJECT(widget), "perf level");
    perf_level = GPOINTER_TO_INT(user_data);

    ret = NvCtrlSetDisplayAttribute(ctrl_target,
                                    perf_level,
                                    attribute,
                                    offset);

    if (ret == NvCtrlSuccess) {
        post_set_attribute_offset_value(ctk_powermizer, attribute, offset);
    }
}



static void offset_entry_set_value(CtkPowermizer *ctk_powermizer,
                                   GtkWidget *widget,
                                   gint offset)
{
    char *text = g_strdup_printf("%d", offset);

    g_signal_handlers_block_by_func(G_OBJECT(widget),
                                    G_CALLBACK(set_attribute_offset_value),
                                    (gpointer) ctk_powermizer);

    gtk_entry_set_text(GTK_ENTRY(widget), text);

    g_signal_handlers_unblock_by_func(G_OBJECT(widget),
                                      G_CALLBACK(set_attribute_offset_value),
                                      (gpointer) ctk_powermizer);
    g_free(text);
}



static void update_editable_perf_level_info(CtkPowermizer *ctk_powermizer)

{
    CtrlTarget *ctrl_target = ctk_powermizer->ctrl_target;
    GtkWidget *table;
    GtkWidget *label;
    char tmp_str[24];
    gint ret;
    gint row_idx = 0; /* Where to insert into the perf mode table */
    gint col_idx = 0; /* Column index adjustment factor */
    gboolean active = TRUE;
    GtkWidget *vsep, *vbox, *hsep, *hbox;
    gint i = 0;

    table = gtk_table_new(5, 15, FALSE);
    row_idx = row_idx + 3;
    col_idx = 0;
    gtk_table_set_row_spacings(GTK_TABLE(table), 3);
    gtk_table_set_col_spacings(GTK_TABLE(table), 15);
    gtk_container_set_border_width(GTK_CONTAINER(table), 5);

    vbox = gtk_vbox_new(FALSE, 5);
    hbox = gtk_hbox_new(FALSE, 0);
    gtk_box_pack_start(GTK_BOX(vbox), hbox, FALSE, FALSE, 0);

    label = gtk_label_new(_("Editable Performance Levels"));
    gtk_box_pack_start(GTK_BOX(hbox), label, FALSE, FALSE, 0);

    hsep = gtk_hseparator_new();
    gtk_box_pack_start(GTK_BOX(hbox), hsep, TRUE, TRUE, 5);

    gtk_box_pack_start(GTK_BOX(ctk_powermizer->performance_table_hbox1),
                       vbox, FALSE, FALSE, 0);

    gtk_box_pack_start(GTK_BOX(vbox),
                       table, FALSE, FALSE, 5);

    /* create the editable performance level table */
    ctk_powermizer->editable_perf_level_table = table;

    if (ctk_powermizer->performance_level) {
        label = gtk_label_new(_("Level"));
        gtk_misc_set_alignment(GTK_MISC(label), 0.0f, 0.5f);
        gtk_table_attach(GTK_TABLE(table), label, 0, 1, 1, 2,
                         GTK_FILL, GTK_FILL | GTK_EXPAND, 5, 0);

        /* Vertical separator */
        vsep = gtk_vseparator_new();
        gtk_table_attach(GTK_TABLE(table), vsep, 1, 2, 0, row_idx,
                         GTK_FILL, GTK_FILL | GTK_EXPAND, 0, 0);
        col_idx += 2;
    }
    
    /* Show if graphics clock offset available */
    if (ctk_powermizer->gpu_clock &&
        ctk_powermizer->nvclock_attribute) {
        /* Graphics clock */
        label = gtk_label_new(_("Graphics Clock Offset"));
        gtk_misc_set_alignment(GTK_MISC(label), 0.0f, 0.5f);
        gtk_table_attach(GTK_TABLE(table), label, col_idx+0, col_idx+3, 0, 1,
                         GTK_FILL, GTK_FILL | GTK_EXPAND, 5, 0);
        label = gtk_label_new(_("Current"));
        gtk_misc_set_alignment(GTK_MISC(label), 0.0f, 0.5f);
        gtk_table_attach(GTK_TABLE(table), label, col_idx+0, col_idx+1, 1, 2,
                         GTK_FILL, GTK_FILL | GTK_EXPAND, 5, 0);
        label = gtk_label_new(_("Min"));
        gtk_misc_set_alignment(GTK_MISC(label), 0.0f, 0.5f);
        gtk_table_attach(GTK_TABLE(table), label, col_idx+1, col_idx+2, 1, 2,
                         GTK_FILL, GTK_FILL | GTK_EXPAND, 5, 0);
        label = gtk_label_new(_("Max"));
        gtk_misc_set_alignment(GTK_MISC(label), 0.0f, 0.5f);
        gtk_table_attach(GTK_TABLE(table), label, col_idx+2, col_idx+3, 1, 2,
                         GTK_FILL, GTK_FILL | GTK_EXPAND, 5, 0);

        /* Vertical separator */
        vsep = gtk_vseparator_new();
        gtk_table_attach(GTK_TABLE(table), vsep, col_idx+3, col_idx+4, 0, row_idx,
                         GTK_FILL, GTK_FILL | GTK_EXPAND, 0, 0);
        col_idx += 4;
    }
    
    /* Show if memory transfer rate offset available */
    if (ctk_powermizer->memory_transfer_rate &&
        ctk_powermizer->mem_transfer_rate_attribute) {
        /* Memory transfer rate */
        label = gtk_label_new(_("Memory Transfer Rate Offset"));
        gtk_misc_set_alignment(GTK_MISC(label), 0.0f, 0.5f);
        gtk_table_attach(GTK_TABLE(table), label, col_idx+0, col_idx+3, 0, 1,
                         GTK_FILL, GTK_FILL | GTK_EXPAND, 5, 0);
        label = gtk_label_new(_("Current"));
        gtk_misc_set_alignment(GTK_MISC(label), 0.0f, 0.5f);
        gtk_table_attach(GTK_TABLE(table), label, col_idx+0, col_idx+1, 1, 2,
                         GTK_FILL, GTK_FILL | GTK_EXPAND, 5, 0);
        label = gtk_label_new(_("Min"));
        gtk_misc_set_alignment(GTK_MISC(label), 0.0f, 0.5f);
        gtk_table_attach(GTK_TABLE(table), label, col_idx+1, col_idx+2, 1, 2,
                         GTK_FILL, GTK_FILL | GTK_EXPAND, 5, 0);
        label = gtk_label_new(_("Max"));
        gtk_misc_set_alignment(GTK_MISC(label), 0.0f, 0.5f);
        gtk_table_attach(GTK_TABLE(table), label, col_idx+2, col_idx+3, 1, 2,
                         GTK_FILL, GTK_FILL | GTK_EXPAND, 5, 0);

        /* Vertical separator */
        vsep = gtk_vseparator_new();
        gtk_table_attach(GTK_TABLE(table), vsep, col_idx+3, col_idx+4,
                         0, row_idx,
                         GTK_FILL, GTK_FILL | GTK_EXPAND, 0, 0);
        col_idx += 4;
    }

    /* Parse the perf levels and populate the table */

    row_idx = 2; //reset value used to calculate vseparator.
    for (i = 0; i < ctk_powermizer->num_perf_levels; i++) {
        CtrlAttributeValidValues gpu_clock_valid_val;
        CtrlAttributeValidValues mem_transfer_rate_valid_val;
        GtkWidget *txt_nvclock_offset = NULL;
        GtkWidget *txt_mem_transfer_rate_offset = NULL;
        gint gpu_clock_val = 0, mem_transfer_rate_val = 0;

        col_idx = 0;

        /* Query GPU clock offset information */
        if (ctk_powermizer->gpu_clock) {
            ret = NvCtrlGetValidDisplayAttributeValues(ctrl_target,
                                                       i,
                                                       ctk_powermizer->nvclock_attribute,
                                                       &gpu_clock_valid_val);
            if ((ret == NvCtrlSuccess) &&
                gpu_clock_valid_val.permissions.write) {

                ret = NvCtrlGetDisplayAttribute(ctrl_target,
                                                i,
                                                ctk_powermizer->nvclock_attribute,
                                                &gpu_clock_val);
                if (ret == NvCtrlSuccess) {
                    /* Create input entry field */
                    txt_nvclock_offset = gtk_entry_new();
                    gtk_entry_set_max_length(GTK_ENTRY(txt_nvclock_offset), 6);
                    gtk_entry_set_width_chars(GTK_ENTRY(txt_nvclock_offset), 6);
                    ctk_config_set_tooltip(ctk_powermizer->ctk_config,
                                           txt_nvclock_offset,
                                           _(__gpu_clock_offset_help));
                    g_signal_connect(G_OBJECT(txt_nvclock_offset), "activate",
                                     G_CALLBACK(set_attribute_offset_value),
                                     (gpointer) ctk_powermizer);
                }
            }
        }

        /* Query Memory transfer rate offset information */
        if (ctk_powermizer->memory_transfer_rate) {
            ret =
                NvCtrlGetValidDisplayAttributeValues(ctrl_target,
                                                     i,
                                                     ctk_powermizer->mem_transfer_rate_attribute,
                                                     &mem_transfer_rate_valid_val);
            if ((ret == NvCtrlSuccess) &&
                mem_transfer_rate_valid_val.permissions.write) {

                ret =
                    NvCtrlGetDisplayAttribute(ctrl_target,
                                              i,
                                              ctk_powermizer->mem_transfer_rate_attribute,
                                              &mem_transfer_rate_val);
                if (ret == NvCtrlSuccess) {
                    /* Create input entry field */
                    txt_mem_transfer_rate_offset = gtk_entry_new();
                    gtk_entry_set_max_length(GTK_ENTRY(txt_mem_transfer_rate_offset),
                                             6);
                    gtk_entry_set_width_chars(GTK_ENTRY(txt_mem_transfer_rate_offset),
                                              6);
                    ctk_config_set_tooltip(ctk_powermizer->ctk_config,
                                           txt_mem_transfer_rate_offset,
                                           _(__memory_transfer_rate_offset_help));
                    g_signal_connect(G_OBJECT(txt_mem_transfer_rate_offset),
                                     "activate",
                                     G_CALLBACK(set_attribute_offset_value),
                                     (gpointer) ctk_powermizer);
                }
            }
        }

        /* Continue if no field is editable */
        if (!txt_nvclock_offset && !txt_mem_transfer_rate_offset) {
            continue;
        }
        /* XXX Assume the perf levels are sorted by the server */

        gtk_table_resize(GTK_TABLE(table), row_idx+1, 10);

        if (ctk_powermizer->performance_level) {
            if (ctk_powermizer->editable_performance_levels_unified) {
                label = gtk_label_new(_("All"));
            } else {
                g_snprintf(tmp_str, 24, "%d", i);
                label = gtk_label_new(tmp_str);
            }
             gtk_widget_set_sensitive(label, active);
             gtk_misc_set_alignment(GTK_MISC(label), 0.0f, 0.5f);
             gtk_table_attach(GTK_TABLE(table), label, 0, 1, row_idx, row_idx+1,
                              GTK_FILL, GTK_FILL | GTK_EXPAND, 5, 0);
             col_idx += 2;
         }
         if (txt_nvclock_offset) {
             g_object_set_data(G_OBJECT(txt_nvclock_offset), "attribute",
                               GINT_TO_POINTER(ctk_powermizer->nvclock_attribute));
             g_object_set_data(G_OBJECT(txt_nvclock_offset), "perf level",
                               GINT_TO_POINTER(i));
             /* Set current value */
             offset_entry_set_value(ctk_powermizer, txt_nvclock_offset,
                                    gpu_clock_val);

             gtk_table_attach(GTK_TABLE(table), txt_nvclock_offset,
                              col_idx+0, col_idx+1, row_idx, row_idx+1,
                              GTK_FILL, GTK_FILL | GTK_EXPAND, 5, 0);
             /* Min */
             g_snprintf(tmp_str, 24, "%jd MHz", gpu_clock_valid_val.range.min);
             label = gtk_label_new(tmp_str);
             gtk_widget_set_sensitive(label, active);
             gtk_misc_set_alignment(GTK_MISC(label), 0.0f, 0.5f);
             gtk_table_attach(GTK_TABLE(table), label,
                              col_idx+1, col_idx+2, row_idx, row_idx+1,
                              GTK_FILL, GTK_FILL | GTK_EXPAND, 5, 0);
             /* Max */
             g_snprintf(tmp_str, 24, "%jd MHz", gpu_clock_valid_val.range.max);
             label = gtk_label_new(tmp_str);
             gtk_widget_set_sensitive(label, active);
             gtk_misc_set_alignment(GTK_MISC(label), 0.0f, 0.5f);
             gtk_table_attach(GTK_TABLE(table), label,
                              col_idx+2, col_idx+3, row_idx, row_idx+1,
                              GTK_FILL, GTK_FILL | GTK_EXPAND, 5, 0);
             col_idx +=4;
         }
         if (txt_mem_transfer_rate_offset) {
             g_object_set_data(G_OBJECT(GTK_ENTRY(txt_mem_transfer_rate_offset)),
                               "attribute",
                               GINT_TO_POINTER(ctk_powermizer->mem_transfer_rate_attribute));
             g_object_set_data(G_OBJECT(GTK_ENTRY(txt_mem_transfer_rate_offset)),
                               "perf level",
                               GINT_TO_POINTER(i));
             /* Set current value */
             offset_entry_set_value(ctk_powermizer,
                                       txt_mem_transfer_rate_offset,
                                       mem_transfer_rate_val);
             gtk_table_attach(GTK_TABLE(table), txt_mem_transfer_rate_offset,
                              col_idx+0, col_idx+1, row_idx, row_idx+1,
                              GTK_FILL, GTK_FILL | GTK_EXPAND, 5, 0);

             /* Min */
             g_snprintf(tmp_str, 24, "%jd MHz",
                        mem_transfer_rate_valid_val.range.min);
             label = gtk_label_new(tmp_str);
             gtk_widget_set_sensitive(label, active);
             gtk_misc_set_alignment(GTK_MISC(label), 0.0f, 0.5f);
             gtk_table_attach(GTK_TABLE(table), label,
                              col_idx+1, col_idx+2, row_idx, row_idx+1,
                              GTK_FILL, GTK_FILL | GTK_EXPAND, 5, 0);
             /* Max */
             g_snprintf(tmp_str, 24, "%jd MHz",
                        mem_transfer_rate_valid_val.range.max);
             label = gtk_label_new(tmp_str);
             gtk_widget_set_sensitive(label, active);
             gtk_misc_set_alignment(GTK_MISC(label), 0.0f, 0.5f);
             gtk_table_attach(GTK_TABLE(table), label,
                              col_idx+2, col_idx+3, row_idx, row_idx+1,
                              GTK_FILL, GTK_FILL | GTK_EXPAND, 5, 0);
             col_idx +=4;
             if (ctk_powermizer->editable_performance_levels_unified) {
                 break;
             } else {
                 row_idx +=1;
             }
         }
    }
}



static void update_perf_mode_table(CtkPowermizer *ctk_powermizer,
                                   gint perf_level)
{
    CtrlTarget *ctrl_target = ctk_powermizer->ctrl_target;
    GtkWidget *table;
    GtkWidget *label;
    char *perf_modes = NULL;
    char *tmp_perf_modes = NULL;
    char *tokens;
    char tmp_str[24];
    gint ret;
    gint row_idx = 0; /* Where to insert into the perf mode table */
    gint col_idx = 0; /* Column index adjustment factor */
    gboolean active;
    GtkWidget *vsep;
    perfModeEntryPtr pEntry = NULL;
    perfModeEntryPtr tmpEntry = NULL;
    gint index = 0;
    gint i = 0;

    /* Get the current list of perf levels */

    ret = NvCtrlGetStringAttribute(ctrl_target,
                                   NV_CTRL_STRING_PERFORMANCE_MODES,
                                   &perf_modes);

    if (ret != NvCtrlSuccess) {
        /* Bail */
        return;
    }

    /* Calculate the number of rows we needed vseparator in the table */
    tmp_perf_modes = g_strdup(perf_modes);
    for (tokens = strtok(tmp_perf_modes, ";");
         tokens;
         tokens = strtok(NULL, ";")) {

        tmpEntry = realloc(pEntry, sizeof(*pEntry) * (index + 1));

        if (!tmpEntry) {
            continue;
        }
        pEntry = tmpEntry;
        tmpEntry = NULL;

        /* Invalidate perf mode entry */
        memset(pEntry + index, 0, sizeof(*pEntry));

        parse_token_value_pairs(tokens, apply_perf_mode_token,
                                (void *) &pEntry[index]);

        /* Only add complete perf mode entries */
        if (pEntry[index].perf_level_specified &&
            pEntry[index].nvclockmax_specified) {
            /* Set hasDecoupledClocks flag to decide new/old clock
             * interface to show.
             */
            if (!ctk_powermizer->hasDecoupledClock &&
                ((pEntry[index].nvclockmax != pEntry[index].nvclockmin) ||
                 (pEntry[index].memtransferratemax !=
                  pEntry[index].memtransferratemin))) {
                ctk_powermizer->hasDecoupledClock = TRUE;
            }
            /* Set hasEditablePerfLevel flag to decide editable performance
             * table to show
             */
            if (!ctk_powermizer->hasEditablePerfLevel &&
                (pEntry[index].nvclockeditable ||
                 pEntry[index].memtransferrateeditable)) {
                /* Set hasEditablePerfLevel flag on if overclocking attributes
                 * are available
                 */
                if (ctk_powermizer->nvclock_attribute ||
                    ctk_powermizer->mem_transfer_rate_attribute) {
                    ctk_powermizer->hasEditablePerfLevel = TRUE;
                }
            }

            row_idx++;
        }
        index++;
    }
    ctk_powermizer->num_perf_levels = index;
    g_free(tmp_perf_modes);


    /* Since table cell management in GTK lacks, just remove and rebuild
     * the table from scratch.
     */

    /* Dump out the old table */

    ctk_empty_container(ctk_powermizer->performance_table_hbox);

    /* Generate a new table */

    if (ctk_powermizer->hasDecoupledClock) {
        table = gtk_table_new(2, 15, FALSE);
        row_idx = row_idx + 3;
        col_idx = 0;
        gtk_table_set_row_spacings(GTK_TABLE(table), 3);
        gtk_table_set_col_spacings(GTK_TABLE(table), 15);
        gtk_container_set_border_width(GTK_CONTAINER(table), 5);

        gtk_box_pack_start(GTK_BOX(ctk_powermizer->performance_table_hbox),
                           table, FALSE, FALSE, 0);

        if (ctk_powermizer->performance_level) {
            label = gtk_label_new(_("Level"));
            gtk_misc_set_alignment(GTK_MISC(label), 0.0f, 0.5f);
            gtk_table_attach(GTK_TABLE(table), label, 0, 1, 1, 2,
                             GTK_FILL, GTK_FILL | GTK_EXPAND, 5, 0);

            /* Vertical separator */
            vsep = gtk_vseparator_new();
            gtk_table_attach(GTK_TABLE(table), vsep, 1, 2, 0, row_idx,
                             GTK_FILL, GTK_FILL | GTK_EXPAND, 0, 0);
        }

        if (ctk_powermizer->gpu_clock) {
            /* Graphics clock */
            label = gtk_label_new(_("Graphics Clock"));
            gtk_misc_set_alignment(GTK_MISC(label), 0.0f, 0.5f);
            gtk_table_attach(GTK_TABLE(table), label, col_idx+2, col_idx+4, 0, 1,
                             GTK_FILL, GTK_FILL | GTK_EXPAND, 5, 0);
            label = gtk_label_new(_("Min"));
            gtk_misc_set_alignment(GTK_MISC(label), 0.0f, 0.5f);
            gtk_table_attach(GTK_TABLE(table), label, col_idx+2, col_idx+3, 1, 2,
                             GTK_FILL, GTK_FILL | GTK_EXPAND, 5, 0);
            label = gtk_label_new(_("Max"));
            gtk_misc_set_alignment(GTK_MISC(label), 0.0f, 0.5f);
            gtk_table_attach(GTK_TABLE(table), label, col_idx+3, col_idx+4, 1, 2,
                             GTK_FILL, GTK_FILL | GTK_EXPAND, 5, 0);

            /* Vertical separator */
            vsep = gtk_vseparator_new();
            gtk_table_attach(GTK_TABLE(table), vsep, col_idx+4, col_idx+5,
                             0, row_idx,
                             GTK_FILL, GTK_FILL | GTK_EXPAND, 0, 0);
            col_idx += 4;
        }

        /* Memory transfer rate */
        if (ctk_powermizer->memory_transfer_rate &&
            pEntry[i].memtransferratemin_specified) {
            label = gtk_label_new(_("Memory Transfer Rate"));
            gtk_misc_set_alignment(GTK_MISC(label), 0.0f, 0.5f);
            gtk_table_attach(GTK_TABLE(table), label, col_idx+1, col_idx+3, 0, 1,
                             GTK_FILL, GTK_FILL | GTK_EXPAND, 5, 0);
            label = gtk_label_new(_("Min"));
            gtk_misc_set_alignment(GTK_MISC(label), 0.0f, 0.5f);
            gtk_table_attach(GTK_TABLE(table), label, col_idx+1, col_idx+2, 1, 2,
                             GTK_FILL, GTK_FILL | GTK_EXPAND, 5, 0);
            label = gtk_label_new(_("Max"));
            gtk_misc_set_alignment(GTK_MISC(label), 0.0f, 0.5f);
            gtk_table_attach(GTK_TABLE(table), label, col_idx+2, col_idx+3, 1, 2,
                             GTK_FILL, GTK_FILL | GTK_EXPAND, 5, 0);

            /* Vertical separator */
            vsep = gtk_vseparator_new();
            gtk_table_attach(GTK_TABLE(table), vsep, col_idx+3, col_idx+4,
                             0, row_idx,
                             GTK_FILL, GTK_FILL | GTK_EXPAND, 0, 0);
            col_idx += 4;
        }

<<<<<<< HEAD
        if (ctk_powermizer->processor_clock) {
            /* Processor clock */
            label = gtk_label_new(_("Processor Clock"));
            gtk_misc_set_alignment(GTK_MISC(label), 0.0f, 0.5f);
            gtk_table_attach(GTK_TABLE(table), label, col_idx+1, col_idx+3, 0, 1,
                             GTK_FILL, GTK_FILL | GTK_EXPAND, 5, 0);
            label = gtk_label_new(_("Min"));
            gtk_misc_set_alignment(GTK_MISC(label), 0.0f, 0.5f);
            gtk_table_attach(GTK_TABLE(table), label, col_idx+1, col_idx+2, 1, 2,
                             GTK_FILL, GTK_FILL | GTK_EXPAND, 5, 0);
            label = gtk_label_new(_("Max"));
            gtk_misc_set_alignment(GTK_MISC(label), 0.0f, 0.5f);
            gtk_table_attach(GTK_TABLE(table), label, col_idx+2, col_idx+3, 1, 2,
                             GTK_FILL, GTK_FILL | GTK_EXPAND, 5, 0);

            /* Vertical separator */
            vsep = gtk_vseparator_new();
            gtk_table_attach(GTK_TABLE(table), vsep, col_idx+3, col_idx+4,
                             0, row_idx,
                             GTK_FILL, GTK_FILL | GTK_EXPAND, 0, 0);
        }
=======
>>>>>>> 565c4605
    } else {

        table = gtk_table_new(1, 4, FALSE);
        gtk_table_set_row_spacings(GTK_TABLE(table), 3);
        gtk_table_set_col_spacings(GTK_TABLE(table), 15);
        gtk_container_set_border_width(GTK_CONTAINER(table), 5);

        gtk_box_pack_start(GTK_BOX(ctk_powermizer->performance_table_hbox),
                           table, FALSE, FALSE, 0);

        if (ctk_powermizer->performance_level) {
            label = gtk_label_new("Performance Level");
            gtk_misc_set_alignment(GTK_MISC(_(label)), 0.0f, 0.5f);
            gtk_table_attach(GTK_TABLE(table), label, 0, 1, 0, 1,
                             GTK_FILL, GTK_FILL | GTK_EXPAND, 5, 0);
        }

        if (ctk_powermizer->gpu_clock) {
            label = gtk_label_new(_("Graphics Clock"));
            gtk_misc_set_alignment(GTK_MISC(label), 0.0f, 0.5f);
            gtk_table_attach(GTK_TABLE(table), label, 1, 2, 0, 1,
                             GTK_FILL, GTK_FILL | GTK_EXPAND, 5, 0);
            col_idx++;
        }

        if (pEntry[i].memtransferrate_specified &&
            ctk_powermizer->memory_transfer_rate) {
            label = gtk_label_new(_("Memory Transfer Rate"));
            gtk_misc_set_alignment(GTK_MISC(label), 0.0f, 0.5f);
            gtk_table_attach(GTK_TABLE(table), label, col_idx+1, col_idx+2, 0, 1,
                             GTK_FILL, GTK_FILL | GTK_EXPAND, 5, 0);
            col_idx++;
        }
<<<<<<< HEAD

        if (ctk_powermizer->processor_clock) {
            label = gtk_label_new(_("Processor Clock"));
            gtk_misc_set_alignment(GTK_MISC(label), 0.0f, 0.5f);
            gtk_table_attach(GTK_TABLE(table), label, col_idx+1, col_idx+2, 0, 1,
                             GTK_FILL, GTK_FILL | GTK_EXPAND, 5, 0);
        }
=======
>>>>>>> 565c4605
    }

    /* Parse the perf levels and populate the table */
    row_idx = 0; //reset value used to calculate vseparator.
    row_idx = 3;
    for (i = 0; i < index; i++) {
        col_idx = 0;
        /* Only add complete perf mode entries */
        if (ctk_powermizer->hasDecoupledClock &&
            (pEntry[i].perf_level_specified) &&
            (pEntry[i].nvclockmax_specified)) {

            active = (pEntry[i].perf_level == perf_level);

            /* XXX Assume the perf levels are sorted by the server */

            gtk_table_resize(GTK_TABLE(table), row_idx+1, 10);

            if (ctk_powermizer->performance_level) {
                g_snprintf(tmp_str, 24, "%d", pEntry[i].perf_level);
                label = gtk_label_new(tmp_str);
                gtk_widget_set_sensitive(label, active);
                gtk_misc_set_alignment(GTK_MISC(label), 0.0f, 0.5f);
                gtk_table_attach(GTK_TABLE(table), label, 0, 1,
                                 row_idx, row_idx+1,
                                 GTK_FILL, GTK_FILL | GTK_EXPAND, 5, 0);
                col_idx +=1;
            }

            if (ctk_powermizer->gpu_clock) {
                g_snprintf(tmp_str, 24, "%d MHz", pEntry[i].nvclockmin);
                label = gtk_label_new(tmp_str);
                gtk_widget_set_sensitive(label, active);
                gtk_misc_set_alignment(GTK_MISC(label), 0.0f, 0.5f);
                gtk_table_attach(GTK_TABLE(table), label, col_idx+1, col_idx+2,
                                 row_idx, row_idx+1,
                                 GTK_FILL, GTK_FILL | GTK_EXPAND, 5, 0);
                g_snprintf(tmp_str, 24, "%d MHz", pEntry[i].nvclockmax);
                label = gtk_label_new(tmp_str);
                gtk_widget_set_sensitive(label, active);
                gtk_misc_set_alignment(GTK_MISC(label), 0.0f, 0.5f);
                gtk_table_attach(GTK_TABLE(table), label, col_idx+2, col_idx+3,
                                 row_idx, row_idx+1,
                                 GTK_FILL, GTK_FILL | GTK_EXPAND, 5, 0);
                col_idx +=3;
            }
            if (ctk_powermizer->memory_transfer_rate &&
                pEntry[i].memtransferratemin_specified) {
                g_snprintf(tmp_str, 24, "%d MHz", pEntry[i].memtransferratemin);
                label = gtk_label_new(tmp_str);
                gtk_widget_set_sensitive(label, active);
                gtk_misc_set_alignment(GTK_MISC(label), 0.0f, 0.5f);
                gtk_table_attach(GTK_TABLE(table), label, col_idx+1, col_idx+2,
                                 row_idx, row_idx+1,
                                 GTK_FILL, GTK_FILL | GTK_EXPAND, 5, 0);
                g_snprintf(tmp_str, 24, "%d MHz", pEntry[i].memtransferratemax);
                label = gtk_label_new(tmp_str);
                gtk_widget_set_sensitive(label, active);
                gtk_misc_set_alignment(GTK_MISC(label), 0.0f, 0.5f);
                gtk_table_attach(GTK_TABLE(table), label, col_idx+2, col_idx+3,
                                 row_idx, row_idx+1,
                                 GTK_FILL, GTK_FILL | GTK_EXPAND, 5, 0);
                col_idx +=4;
            }
            row_idx++;
        } else if ((pEntry[i].perf_level_specified) &&
                   (pEntry[i].nvclock_specified)) {

            active = (pEntry[i].perf_level == perf_level);

            /* XXX Assume the perf levels are sorted by the server */

            gtk_table_resize(GTK_TABLE(table), row_idx+1, 10);

            if (ctk_powermizer->performance_level) {
                g_snprintf(tmp_str, 24, "%d", pEntry[i].perf_level);
                label = gtk_label_new(tmp_str);
                gtk_widget_set_sensitive(label, active);
                gtk_misc_set_alignment(GTK_MISC(label), 0.0f, 0.5f);
                gtk_table_attach(GTK_TABLE(table), label, 0, 1,
                                 row_idx, row_idx+1,
                                 GTK_FILL, GTK_FILL | GTK_EXPAND, 5, 0);
                col_idx++;
            }

            if (ctk_powermizer->gpu_clock) {
                g_snprintf(tmp_str, 24, "%d MHz", pEntry[i].nvclock);
                label = gtk_label_new(tmp_str);
                gtk_widget_set_sensitive(label, active);
                gtk_misc_set_alignment(GTK_MISC(label), 0.0f, 0.5f);
                gtk_table_attach(GTK_TABLE(table), label, col_idx, col_idx+1,
                                 row_idx, row_idx+1,
                                 GTK_FILL, GTK_FILL | GTK_EXPAND, 5, 0);
                col_idx++;
            }
            if (ctk_powermizer->memory_transfer_rate &&
                pEntry[i].memtransferrate_specified) {

                g_snprintf(tmp_str, 24, "%d MHz", pEntry[i].memtransferrate);
                label = gtk_label_new(tmp_str);
                gtk_widget_set_sensitive(label, active);
                gtk_misc_set_alignment(GTK_MISC(label), 0.0f, 0.5f);
                gtk_table_attach(GTK_TABLE(table), label, col_idx, col_idx+1,
                                 row_idx, row_idx+1,
                                 GTK_FILL, GTK_FILL | GTK_EXPAND, 5, 0);
                col_idx++;
            }
            row_idx++;
        } else {
            nv_warning_msg("Incomplete Perf Mode (perf=%d, nvclock=%d,"
                           " memtransferrate=%d)",
                           pEntry[i].perf_level, pEntry[i].nvclock,
                           pEntry[i].memtransferrate);
        }
    }

    gtk_widget_show_all(table);

    free(perf_modes);
    free(pEntry);
    pEntry = NULL;
}



static gboolean update_powermizer_info(gpointer user_data)
{
    gint power_source, adaptive_clock, perf_level;
    gint gpu_clock, memory_transfer_rate;

    CtkPowermizer *ctk_powermizer = CTK_POWERMIZER(user_data);
    CtrlTarget *ctrl_target = ctk_powermizer->ctrl_target;
    gint ret;
    gchar *s;
    char *clock_string = NULL;
    perfModeEntry pEntry;

    ret = NvCtrlGetAttribute(ctrl_target, NV_CTRL_GPU_ADAPTIVE_CLOCK_STATE,
                             &adaptive_clock);
    if (ret == NvCtrlSuccess && ctk_powermizer->adaptive_clock_status) { 

        if (adaptive_clock == NV_CTRL_GPU_ADAPTIVE_CLOCK_STATE_ENABLED) {
            s = g_strdup_printf(_("Enabled"));
        }
        else if (adaptive_clock == NV_CTRL_GPU_ADAPTIVE_CLOCK_STATE_DISABLED) {
            s = g_strdup_printf(_("Disabled"));
        }
        else {
            s = g_strdup_printf(_("Error"));
        }

        gtk_label_set_text(GTK_LABEL(ctk_powermizer->adaptive_clock_status), s);
        g_free(s);
    }

    /* Get the current values of clocks */

    ret = NvCtrlGetStringAttribute(ctrl_target,
                                   NV_CTRL_STRING_GPU_CURRENT_CLOCK_FREQS,
                                   &clock_string);

    if (ret == NvCtrlSuccess && ctk_powermizer->gpu_clock) {

        /* Invalidate the entries */
        memset(&pEntry, 0, sizeof(pEntry));

        parse_token_value_pairs(clock_string, apply_perf_mode_token,
                                &pEntry);

        if (pEntry.nvclock_specified) {
            gpu_clock = pEntry.nvclock;
            s = g_strdup_printf("%d Mhz", gpu_clock);
            gtk_label_set_text(GTK_LABEL(ctk_powermizer->gpu_clock), s);
            g_free(s);

        }

        if (ctk_powermizer->memory_transfer_rate &&
            pEntry.memtransferrate_specified) {
            memory_transfer_rate = pEntry.memtransferrate;
            s = g_strdup_printf("%d Mhz", memory_transfer_rate);
            gtk_label_set_text(GTK_LABEL(ctk_powermizer->memory_transfer_rate), s);
            g_free(s);
        }
    }
    free(clock_string);

    ret = NvCtrlGetAttribute(ctrl_target, NV_CTRL_GPU_POWER_SOURCE,
                             &power_source);
    if (ret == NvCtrlSuccess && ctk_powermizer->power_source) {

        if (power_source == NV_CTRL_GPU_POWER_SOURCE_AC) {
            s = g_strdup_printf(_("AC"));
        }
        else if (power_source == NV_CTRL_GPU_POWER_SOURCE_BATTERY) {
            s = g_strdup_printf(_("Battery"));
        }
        else {
            s = g_strdup_printf(_("Error"));
        }

        gtk_label_set_text(GTK_LABEL(ctk_powermizer->power_source), s);
        g_free(s);
    }

    if (ctk_powermizer->link_width) {
        /* NV_CTRL_GPU_PCIE_CURRENT_LINK_WIDTH */
        s = get_pcie_link_width_string(ctrl_target,
                                       NV_CTRL_GPU_PCIE_CURRENT_LINK_WIDTH);
        gtk_label_set_text(GTK_LABEL(ctk_powermizer->link_width), s);
        g_free(s);
    }

    if (ctk_powermizer->link_speed) {
        /* NV_CTRL_GPU_PCIE_MAX_LINK_SPEED */
        s = get_pcie_link_speed_string(ctrl_target,
                                       NV_CTRL_GPU_PCIE_CURRENT_LINK_SPEED);
        gtk_label_set_text(GTK_LABEL(ctk_powermizer->link_speed), s);
        g_free(s);
    }

    ret = NvCtrlGetAttribute(ctrl_target,
                             NV_CTRL_GPU_CURRENT_PERFORMANCE_LEVEL,
                             &perf_level);
    if (ret == NvCtrlSuccess && ctk_powermizer->performance_level) {
        s = g_strdup_printf("%d", perf_level);
        gtk_label_set_text(GTK_LABEL(ctk_powermizer->performance_level), s);
        g_free(s);
    }

    if (ctk_powermizer->performance_level && ctk_powermizer->gpu_clock) {
        update_perf_mode_table(ctk_powermizer, perf_level);
    }

    update_powermizer_menu_info(ctk_powermizer);

    return TRUE;
}



static gchar* get_powermizer_menu_label(const unsigned int val)
{
    gchar *label = NULL;

    switch (val) {
    case NV_CTRL_GPU_POWER_MIZER_MODE_AUTO:
        label = g_strdup_printf(_("Auto"));
        break;
    case NV_CTRL_GPU_POWER_MIZER_MODE_ADAPTIVE:
        label = g_strdup_printf(_("Adaptive"));
        break;
    case NV_CTRL_GPU_POWER_MIZER_MODE_PREFER_MAXIMUM_PERFORMANCE:
        label = g_strdup_printf(_("Prefer Maximum Performance"));
        break;
    case NV_CTRL_GPU_POWER_MIZER_MODE_PREFER_CONSISTENT_PERFORMANCE:
        label = g_strdup_printf(_("Prefer Consistent Performance"));
        break;
    default:
        label = g_strdup_printf("");
        break;
    }

    return label;
}



static gchar* get_powermizer_help_text(const unsigned int bit_mask)
{
    const gboolean bAuto =
        bit_mask & (1 << NV_CTRL_GPU_POWER_MIZER_MODE_AUTO);
    const gboolean bAdaptive =
        bit_mask & (1 << NV_CTRL_GPU_POWER_MIZER_MODE_ADAPTIVE);
    const gboolean bMaximum =
        bit_mask & (1 << NV_CTRL_GPU_POWER_MIZER_MODE_PREFER_MAXIMUM_PERFORMANCE);
    const gboolean bConsistent =
        bit_mask & (1 << NV_CTRL_GPU_POWER_MIZER_MODE_PREFER_CONSISTENT_PERFORMANCE);

    gchar *text = NULL;

    text =
        g_strdup_printf("%s%s%s%s%s",
                        _(__powermizer_menu_help),
                        bAuto ? _(__powermizer_auto_mode_help) : "",
                        bAdaptive ? _(__powermizer_adaptive_mode_help) : "",
                        bMaximum ? _(__powermizer_prefer_maximum_performance_help) : "",
                        bConsistent ? _(__powermizer_prefer_consistent_performance_help) : "");

    return text;
}


static void create_powermizer_menu_entry(CtkDropDownMenu *menu,
                                         const unsigned int bit_mask,
                                         const unsigned int val)
{
    gchar *label;

    if (!(bit_mask & (1 << val))) {
        return;
    }

    label = get_powermizer_menu_label(val);

    ctk_drop_down_menu_append_item(menu, label, val);
    g_free(label);
}



GtkWidget* ctk_powermizer_new(CtrlTarget *ctrl_target,
                              CtkConfig *ctk_config,
                              CtkEvent *ctk_event)
{
    GObject *object;
    CtkPowermizer *ctk_powermizer;
    GtkWidget *hbox, *hbox2, *vbox, *vbox2, *hsep, *table;
    GtkWidget *banner, *label;
    CtkDropDownMenu *menu;
    ReturnStatus ret;
    gint nvclock_attribute = 0, mem_transfer_rate_attribute = 0;
    gint val;
    gint row = 0;
    gchar *s = NULL;
    gint tmp;
    gboolean power_source_available = FALSE;
    gboolean perf_level_available = FALSE;
    gboolean gpu_clock_available = FALSE;
    gboolean mem_transfer_rate_available = FALSE;
    gboolean adaptive_clock_state_available = FALSE;
    gboolean pcie_link_width_available = FALSE;
    gboolean pcie_link_speed_available = FALSE;
    CtrlAttributeValidValues valid_modes;
    char *clock_string = NULL;
    perfModeEntry pEntry;

    /* make sure we have a valid target */

    g_return_val_if_fail((ctrl_target != NULL) &&
                         (ctrl_target->h != NULL), NULL);

    /* check if this screen supports powermizer querying */

    ret = NvCtrlGetAttribute(ctrl_target, NV_CTRL_GPU_POWER_SOURCE, &val);
    if (ret == NvCtrlSuccess) {
        power_source_available = TRUE;
    }

    ret = NvCtrlGetAttribute(ctrl_target,
                             NV_CTRL_GPU_CURRENT_PERFORMANCE_LEVEL,
                             &val);
    if (ret == NvCtrlSuccess) {
        perf_level_available = TRUE;
    }

    ret = NvCtrlGetAttribute(ctrl_target,
                             NV_CTRL_GPU_ADAPTIVE_CLOCK_STATE,
                             &val);
    if (ret == NvCtrlSuccess) {
        adaptive_clock_state_available = TRUE;
    }


    /* Check if reporting value of the clock supported */

    ret = NvCtrlGetStringAttribute(ctrl_target,
                                   NV_CTRL_STRING_GPU_CURRENT_CLOCK_FREQS,
                                   &clock_string);

    if (ret == NvCtrlSuccess) {

        /* Invalidate the entries */
        memset(&pEntry, 0, sizeof(pEntry));

        parse_token_value_pairs(clock_string, apply_perf_mode_token,
                                &pEntry);

        if (pEntry.nvclock_specified) {
            gpu_clock_available = TRUE;
        } 
        if (pEntry.memtransferrate_specified) {
            mem_transfer_rate_available = TRUE;
        }
    }
    free(clock_string);

    /* NV_CTRL_GPU_PCIE_GENERATION */

    ret = NvCtrlGetAttribute(ctrl_target,
                             NV_CTRL_GPU_PCIE_CURRENT_LINK_WIDTH,
                             &tmp);
    if (ret == NvCtrlSuccess) {
        pcie_link_width_available = TRUE;
    }

    ret = NvCtrlGetAttribute(ctrl_target,
                             NV_CTRL_GPU_PCIE_CURRENT_LINK_SPEED,
                             &tmp);
    if (ret == NvCtrlSuccess) {
        pcie_link_speed_available = TRUE;
    }

    /* return early if query to attributes fail */
    if (!perf_level_available && !gpu_clock_available) {
        return NULL;
    }
    /* create the CtkPowermizer object */

    object = g_object_new(CTK_TYPE_POWERMIZER, NULL);

    ctk_powermizer = CTK_POWERMIZER(object);
    ctk_powermizer->ctrl_target = ctrl_target;
    ctk_powermizer->ctk_config = ctk_config;
    ctk_powermizer->hasDecoupledClock = FALSE;
    ctk_powermizer->hasEditablePerfLevel = FALSE;
    ctk_powermizer->editable_performance_levels_unified = FALSE;

    /* assign overclocking attribute based on availability */
    ret = NvCtrlGetAttribute(ctrl_target,
                             NV_CTRL_GPU_NVCLOCK_OFFSET_ALL_PERFORMANCE_LEVELS, &val);
    if (ret == NvCtrlSuccess) {
        nvclock_attribute = NV_CTRL_GPU_NVCLOCK_OFFSET_ALL_PERFORMANCE_LEVELS;
    } else {
        ret = NvCtrlGetAttribute(ctrl_target, NV_CTRL_GPU_NVCLOCK_OFFSET, &val);
        if (ret == NvCtrlSuccess) {
            nvclock_attribute = NV_CTRL_GPU_NVCLOCK_OFFSET;
        }
    }

    ret = NvCtrlGetAttribute(ctrl_target,
                             NV_CTRL_GPU_MEM_TRANSFER_RATE_OFFSET_ALL_PERFORMANCE_LEVELS,
                             &val);
    if (ret == NvCtrlSuccess) {
        mem_transfer_rate_attribute =
            NV_CTRL_GPU_MEM_TRANSFER_RATE_OFFSET_ALL_PERFORMANCE_LEVELS;
    } else {
        ret = NvCtrlGetAttribute(ctrl_target,
                                 NV_CTRL_GPU_MEM_TRANSFER_RATE_OFFSET, &val);
        if (ret == NvCtrlSuccess) {
            mem_transfer_rate_attribute = NV_CTRL_GPU_MEM_TRANSFER_RATE_OFFSET;
        }
    }

    if ((nvclock_attribute == NV_CTRL_GPU_NVCLOCK_OFFSET_ALL_PERFORMANCE_LEVELS) ||
        (mem_transfer_rate_attribute ==
         NV_CTRL_GPU_MEM_TRANSFER_RATE_OFFSET_ALL_PERFORMANCE_LEVELS)) {
        ctk_powermizer->editable_performance_levels_unified = TRUE;
    }
    ctk_powermizer->nvclock_attribute = nvclock_attribute;
    ctk_powermizer->mem_transfer_rate_attribute = mem_transfer_rate_attribute;

    /* set container properties for the CtkPowermizer widget */

    gtk_box_set_spacing(GTK_BOX(ctk_powermizer), 5);

    /* banner */

    banner = ctk_banner_image_new(BANNER_ARTWORK_THERMAL);
    gtk_box_pack_start(GTK_BOX(object), banner, FALSE, FALSE, 0);

    vbox = gtk_vbox_new(FALSE, 5);
    gtk_box_pack_start(GTK_BOX(object), vbox, TRUE, TRUE, 0);

    hbox = gtk_hbox_new(FALSE, 0);
    gtk_box_pack_start(GTK_BOX(vbox), hbox, FALSE, FALSE, 0);

    label = gtk_label_new(_("PowerMizer Information"));
    gtk_box_pack_start(GTK_BOX(hbox), label, FALSE, FALSE, 0);

    hsep = gtk_hseparator_new();
    gtk_box_pack_start(GTK_BOX(hbox), hsep, TRUE, TRUE, 5);

    table = gtk_table_new(21, 2, FALSE);
    gtk_box_pack_start(GTK_BOX(vbox), table, FALSE, FALSE, 0);
    gtk_table_set_row_spacings(GTK_TABLE(table), 3);
    gtk_table_set_col_spacings(GTK_TABLE(table), 15);
    gtk_container_set_border_width(GTK_CONTAINER(table), 10);

    /* Adaptive Clocking State */
    if (adaptive_clock_state_available) {
        ctk_powermizer->adaptive_clock_status =
            add_table_row_with_help_text(table, ctk_config,
                                         _(__adaptive_clock_help),
                                         row++, //row
                                         0,  // column
                                         0.0f,
                                         0.5,
                                         _("Adaptive Clocking:"),
                                         0.0,
                                         0.5,
                                         NULL);
    } else {
        ctk_powermizer->adaptive_clock_status = NULL;
    }

    /* Clock Frequencies */

    if (gpu_clock_available) {
        /* spacing */
        row += 3;
        ctk_powermizer->gpu_clock =
            add_table_row_with_help_text(table, ctk_config,
                                         _(__gpu_clock_freq_help),
                                         row++, //row
                                         0,  // column
                                         0.0f,
                                         0.5,
                                         _("Graphics Clock:"),
                                         0.0,
                                         0.5,
                                         NULL);
    } else {
        ctk_powermizer->gpu_clock = NULL;
    }
    if (mem_transfer_rate_available) {
        ctk_powermizer->memory_transfer_rate =
            add_table_row_with_help_text(table, ctk_config,
                                         _(__memory_transfer_rate_freq_help),
                                         row++, //row
                                         0,  // column
                                         0.0f,
                                         0.5,
                                         _("Memory Transfer Rate:"),
                                         0.0,
                                         0.5,
                                         NULL);
    } else {
        ctk_powermizer->memory_transfer_rate = NULL;
    }
<<<<<<< HEAD
    /* Processor clock */
    if (processor_clock_available) {
        /* spacing */
        row += 3;
        ctk_powermizer->processor_clock =
            add_table_row_with_help_text(table, ctk_config,
                                         _(__processor_clock_freq_help),
                                         row++, //row
                                         0,  // column
                                         0.0f,
                                         0.5,
                                         _("Processor Clock:"),
                                         0.0,
                                         0.5,
                                         NULL);
    } else {
        ctk_powermizer->processor_clock = NULL;
    }
=======
>>>>>>> 565c4605
    /* Power Source */
    if (power_source_available) {
        /* spacing */
        row += 3;
        ctk_powermizer->power_source =
            add_table_row_with_help_text(table, ctk_config,
                                         _(__power_source_help),
                                         row++, //row
                                         0,  // column
                                         0.0f,
                                         0.5,
                                         _("Power Source:"),
                                         0.0,
                                         0.5,
                                         NULL);
    } else {
        ctk_powermizer->power_source = NULL;
    }
    /* PCIe Gen Info block */
    if (pcie_link_width_available || pcie_link_speed_available) {
        /* spacing */
        row += 3;
    }
    /* Current PCIe Link Width */
    if (pcie_link_width_available) {
        ctk_powermizer->link_width =
            add_table_row_with_help_text(table, ctk_config,
                                         _(__current_pcie_link_width_help),
                                         row++, //row
                                         0,  // column
                                         0.0f,
                                         0.5,
                                         _("Current PCIe Link Width:"),
                                         0.0,
                                         0.5,
                                         NULL);

    } else {
        ctk_powermizer->link_width = NULL;
    }
    /* Current PCIe Link Speed */
    if (pcie_link_speed_available) {
        ctk_powermizer->link_speed =
            add_table_row_with_help_text(table, ctk_config,
                                         _(__current_pcie_link_speed_help),
                                         row++, //row
                                         0,  // column
                                         0.0f,
                                         0.5,
                                         _("Current PCIe Link Speed:"),
                                         0.0,
                                         0.5,
                                         NULL);
    } else {
        ctk_powermizer->link_speed = NULL;
    }

    /* Performance Level */
    if (perf_level_available) {
        /* spacing */
        row += 3;
        ctk_powermizer->performance_level =
            add_table_row_with_help_text(table, ctk_config,
                                         _(__performance_level_help),
                                         row++, //row
                                         0,  // column
                                         0.0f,
                                         0.5,
                                         _("Performance Level:"),
                                         0.0,
                                         0.5,
                                         NULL);
    } else {
        ctk_powermizer->performance_level = NULL;
    }
    gtk_table_resize(GTK_TABLE(table), row, 2);

    /* Available Performance Level Title */

    if (perf_level_available && gpu_clock_available) {
        hbox = gtk_hbox_new(FALSE, 0);
        gtk_box_pack_start(GTK_BOX(vbox), hbox, FALSE, FALSE, 0);

        label = gtk_label_new(_("Performance Levels"));
        gtk_box_pack_start(GTK_BOX(hbox), label, FALSE, FALSE, 0);

        hsep = gtk_hseparator_new();
        gtk_box_pack_start(GTK_BOX(hbox), hsep, TRUE, TRUE, 5);

        /* Available Performance Level Table */

        hbox = gtk_hbox_new(FALSE, 0);
        gtk_box_pack_start(GTK_BOX(vbox), hbox, FALSE, FALSE, 0);
        ctk_powermizer->performance_table_hbox = hbox;
        hbox = gtk_hbox_new(FALSE, 0);
        gtk_box_pack_start(GTK_BOX(vbox), hbox, FALSE, FALSE, 0);
        ctk_powermizer->performance_table_hbox1 = hbox;
    }

    /* Register a timer callback to update the temperatures */

    s = g_strdup_printf(_("PowerMizer Monitor (GPU %d)"),
                        NvCtrlGetTargetId(ctrl_target));

    ctk_config_add_timer(ctk_powermizer->ctk_config,
                         DEFAULT_UPDATE_POWERMIZER_INFO_TIME_INTERVAL,
                         s,
                         (GSourceFunc) update_powermizer_info,
                         (gpointer) ctk_powermizer);
    g_free(s);

    /* PowerMizer Settings */

    ret = NvCtrlGetValidAttributeValues(ctrl_target,
                                        NV_CTRL_GPU_POWER_MIZER_MODE,
                                        &valid_modes);

    if ((ret == NvCtrlSuccess) &&
        (valid_modes.valid_type == CTRL_ATTRIBUTE_VALID_TYPE_INT_BITS)) {
        const unsigned int bit_mask = valid_modes.allowed_ints;

        hbox = gtk_hbox_new(FALSE, 0);
        gtk_box_pack_start(GTK_BOX(vbox), hbox, FALSE, FALSE, 0);

        vbox2 = gtk_vbox_new(FALSE, 5);
        gtk_box_pack_start(GTK_BOX(hbox), vbox2, TRUE, TRUE, 0);

        ctk_powermizer->box_powermizer_menu = vbox2;

        /* H-separator */

        hbox2 = gtk_hbox_new(FALSE, 0);
        gtk_box_pack_start(GTK_BOX(vbox2), hbox2, FALSE, FALSE, 0);

        label = gtk_label_new(_("PowerMizer Settings"));
        gtk_box_pack_start(GTK_BOX(hbox2), label, FALSE, FALSE, 0);

        hsep = gtk_hseparator_new();
        gtk_box_pack_start(GTK_BOX(hbox2), hsep, TRUE, TRUE, 5);

        /* Specifying drop down list */

        menu = (CtkDropDownMenu *)
            ctk_drop_down_menu_new(CTK_DROP_DOWN_MENU_FLAG_READONLY);

        create_powermizer_menu_entry(
            menu, bit_mask,
            NV_CTRL_GPU_POWER_MIZER_MODE_AUTO);
        create_powermizer_menu_entry(
            menu, bit_mask,
            NV_CTRL_GPU_POWER_MIZER_MODE_ADAPTIVE);
        create_powermizer_menu_entry(
            menu, bit_mask,
            NV_CTRL_GPU_POWER_MIZER_MODE_PREFER_MAXIMUM_PERFORMANCE);
        create_powermizer_menu_entry(
            menu, bit_mask,
            NV_CTRL_GPU_POWER_MIZER_MODE_PREFER_CONSISTENT_PERFORMANCE);

        ctk_powermizer->powermizer_menu = GTK_WIDGET(menu);

        g_signal_connect(G_OBJECT(ctk_powermizer->powermizer_menu), "changed",
                         G_CALLBACK(powermizer_menu_changed),
                         (gpointer) ctk_powermizer);

        ctk_powermizer->powermizer_menu_help =
            get_powermizer_help_text(bit_mask);

        ctk_config_set_tooltip(ctk_config,
                               ctk_powermizer->powermizer_menu,
                               ctk_powermizer->powermizer_menu_help);

        /* Packing the drop down list */

        table = gtk_table_new(1, 4, FALSE);
        gtk_box_pack_start(GTK_BOX(vbox2), table, FALSE, FALSE, 0);
        gtk_table_set_row_spacings(GTK_TABLE(table), 3);
        gtk_table_set_col_spacings(GTK_TABLE(table), 0);
        gtk_container_set_border_width(GTK_CONTAINER(table), 5);

        hbox2 = gtk_hbox_new(FALSE, 0);
        gtk_table_attach(GTK_TABLE(table), hbox2, 0, 1, 0, 1,
                         GTK_FILL, GTK_FILL | GTK_EXPAND, 5, 0);
        label = gtk_label_new(_("Preferred Mode:"));
        gtk_misc_set_alignment(GTK_MISC(label), 0.0f, 0.5f);
        gtk_box_pack_start(GTK_BOX(hbox2), label, FALSE, FALSE, 0);

        hbox2 = gtk_hbox_new(FALSE, 0);
        gtk_table_attach(GTK_TABLE(table), hbox2, 1, 2, 0, 1,
                         GTK_FILL, GTK_FILL | GTK_EXPAND, 5, 0);
        gtk_box_pack_start(GTK_BOX(hbox2),
                           ctk_powermizer->powermizer_menu,
                           FALSE, FALSE, 0);

        hbox2 = gtk_hbox_new(FALSE, 0);
        gtk_table_attach(GTK_TABLE(table), hbox2, 2, 3, 0, 1,
                         GTK_FILL, GTK_FILL | GTK_EXPAND, 5, 0);
        label = gtk_label_new(_("Current Mode:"));
        gtk_misc_set_alignment(GTK_MISC(label), 0.0f, 0.5f);
        gtk_box_pack_start(GTK_BOX(hbox2), label, FALSE, FALSE, 0);

        hbox2 = gtk_hbox_new(FALSE, 0);
        gtk_table_attach(GTK_TABLE(table), hbox2, 3, 4, 0, 1,
                         GTK_FILL, GTK_FILL | GTK_EXPAND, 5, 0);
        label = gtk_label_new("");
        ctk_powermizer->powermizer_txt = label;
        gtk_misc_set_alignment(GTK_MISC(label), 0.0f, 0.5f);
        gtk_box_pack_start(GTK_BOX(hbox2), label, FALSE, FALSE, 0);

        update_powermizer_menu_info(ctk_powermizer);
    }

<<<<<<< HEAD
    /*
     * check if CUDA - Double Precision Boost support available.
     */

    ret = NvCtrlGetAttribute(ctrl_target,
                             NV_CTRL_GPU_DOUBLE_PRECISION_BOOST_IMMEDIATE,
                             &val);
    if (ret == NvCtrlSuccess) {
        attribute = NV_CTRL_GPU_DOUBLE_PRECISION_BOOST_IMMEDIATE;
        cuda_dp_ui = TRUE;
    } else {
        ret1 = NvCtrlGetAttribute(ctrl_target,
                                  NV_CTRL_GPU_DOUBLE_PRECISION_BOOST_REBOOT,
                                  &val);
        if (ret1 == NvCtrlSuccess) {
            attribute = NV_CTRL_GPU_DOUBLE_PRECISION_BOOST_REBOOT;
            cuda_dp_ui = TRUE;
        }
    }

    if (cuda_dp_ui) {
        ctk_powermizer->attribute = attribute;
        ctk_powermizer->dp_toggle_warning_dlg_shown = FALSE;

        /* Query CUDA - Double Precision Boost Status */

        dp_update_config_status(ctk_powermizer, val);

        /* CUDA - Double Precision Boost configuration settings */

        hbox = gtk_hbox_new(FALSE, 0);
        gtk_box_pack_start(GTK_BOX(vbox), hbox, FALSE, FALSE, 0);

        label = gtk_label_new(_("CUDA"));
        gtk_box_pack_start(GTK_BOX(hbox), label, FALSE, FALSE, 0);

        hsep = gtk_hseparator_new();
        gtk_box_pack_start(GTK_BOX(hbox), hsep, TRUE, TRUE, 5);

        hbox2 = gtk_hbox_new(FALSE, 0);
        ctk_powermizer->configuration_button =
            gtk_check_button_new_with_label(_("CUDA - Double precision"));
        gtk_box_pack_start(GTK_BOX(hbox2),
                           ctk_powermizer->configuration_button,
                           FALSE, FALSE, 0);
        gtk_container_set_border_width(GTK_CONTAINER(hbox2), 0);
        gtk_toggle_button_set_active
            (GTK_TOGGLE_BUTTON(ctk_powermizer->configuration_button),
             ctk_powermizer->dp_enabled);

        /* Packing */

        table = gtk_table_new(1, 1, FALSE);
        gtk_box_pack_start(GTK_BOX(vbox), table, FALSE, FALSE, 0);
        gtk_table_set_row_spacings(GTK_TABLE(table), 3);
        gtk_table_set_col_spacings(GTK_TABLE(table), 15);
        gtk_container_set_border_width(GTK_CONTAINER(table), 5);

        gtk_table_attach(GTK_TABLE(table), hbox2, 0, 1, 0, 1,
                         GTK_FILL, GTK_FILL | GTK_EXPAND, 5, 0);

        if (attribute == NV_CTRL_GPU_DOUBLE_PRECISION_BOOST_REBOOT) {
            GtkWidget *separator;

            gtk_table_resize(GTK_TABLE(table), 1, 3);
            /* V-bar */
            hbox2 = gtk_hbox_new(FALSE, 0);
            separator = gtk_vseparator_new();
            gtk_box_pack_start(GTK_BOX(hbox2), separator, FALSE, FALSE, 0);
            gtk_table_attach(GTK_TABLE(table), hbox2, 1, 2, 0, 1,
                             GTK_FILL, GTK_FILL | GTK_EXPAND, 5, 0);

            ctk_powermizer->status = gtk_label_new("");
            gtk_misc_set_alignment(GTK_MISC(ctk_powermizer->status), 0.0f, 0.5f);
            hbox2 = gtk_hbox_new(FALSE, 0);
            gtk_box_pack_start(GTK_BOX(hbox2),
                               ctk_powermizer->status, FALSE, FALSE, 0);

            gtk_table_attach(GTK_TABLE(table), hbox2, 2, 3, 0, 1,
                             GTK_FILL, GTK_FILL | GTK_EXPAND, 5, 0);
        }

        ctk_config_set_tooltip(ctk_config, ctk_powermizer->configuration_button,
                               _(__dp_configuration_button_help));
        g_signal_connect(G_OBJECT(ctk_powermizer->configuration_button),
                         "clicked",
                         G_CALLBACK(dp_config_button_toggled),
                         (gpointer) ctk_powermizer);
        if (attribute == NV_CTRL_GPU_DOUBLE_PRECISION_BOOST_IMMEDIATE) {
            g_signal_connect(G_OBJECT(ctk_event),
                   CTK_EVENT_NAME(NV_CTRL_GPU_DOUBLE_PRECISION_BOOST_IMMEDIATE),
                   G_CALLBACK(dp_configuration_update_received),
                   (gpointer) ctk_powermizer);
        } else if (attribute == NV_CTRL_GPU_DOUBLE_PRECISION_BOOST_REBOOT) {
            g_signal_connect(G_OBJECT(ctk_event),
                   CTK_EVENT_NAME(NV_CTRL_GPU_DOUBLE_PRECISION_BOOST_REBOOT),
                   G_CALLBACK(dp_configuration_update_received),
                   (gpointer) ctk_powermizer);
        }
    } else {
        ctk_powermizer->configuration_button = NULL;
    }

=======
>>>>>>> 565c4605
    /* Updating the powermizer page */

    update_powermizer_info(ctk_powermizer);

    /* Add editable performance level table */

    if (ctk_powermizer->hasEditablePerfLevel) {
        update_editable_perf_level_info(ctk_powermizer);
    } else {
        ctk_empty_container(ctk_powermizer->performance_table_hbox1);
    }
   
    gtk_widget_show_all(GTK_WIDGET(ctk_powermizer));

    g_signal_connect(G_OBJECT(ctk_event),
                     CTK_EVENT_NAME(NV_CTRL_GPU_POWER_MIZER_MODE),
                     G_CALLBACK(update_powermizer_menu_event),
                     (gpointer) ctk_powermizer);

    if (nvclock_attribute == NV_CTRL_GPU_NVCLOCK_OFFSET_ALL_PERFORMANCE_LEVELS) {
        g_signal_connect(G_OBJECT(ctk_event),
                         CTK_EVENT_NAME(NV_CTRL_GPU_NVCLOCK_OFFSET_ALL_PERFORMANCE_LEVELS),
                         G_CALLBACK(offset_value_changed_event_received),
                         (gpointer) ctk_powermizer);
    } else if (nvclock_attribute == NV_CTRL_GPU_NVCLOCK_OFFSET) {
        g_signal_connect(G_OBJECT(ctk_event),
                         CTK_EVENT_NAME(NV_CTRL_GPU_NVCLOCK_OFFSET),
                         G_CALLBACK(offset_value_changed_event_received),
                         (gpointer) ctk_powermizer);
    }

    if (mem_transfer_rate_attribute == NV_CTRL_GPU_MEM_TRANSFER_RATE_OFFSET_ALL_PERFORMANCE_LEVELS) {
        g_signal_connect(G_OBJECT(ctk_event),
                         CTK_EVENT_NAME(NV_CTRL_GPU_MEM_TRANSFER_RATE_OFFSET_ALL_PERFORMANCE_LEVELS),
                         G_CALLBACK(offset_value_changed_event_received),
                         (gpointer) ctk_powermizer);
    } else if (mem_transfer_rate_attribute == NV_CTRL_GPU_MEM_TRANSFER_RATE_OFFSET) {
        g_signal_connect(G_OBJECT(ctk_event),
                         CTK_EVENT_NAME(NV_CTRL_GPU_MEM_TRANSFER_RATE_OFFSET),
                         G_CALLBACK(offset_value_changed_event_received),
                         (gpointer) ctk_powermizer);
    }

    return GTK_WIDGET(ctk_powermizer);
}



static void post_powermizer_menu_update(CtkPowermizer *ctk_powermizer)
{
    CtkDropDownMenu *menu =
        CTK_DROP_DOWN_MENU(ctk_powermizer->powermizer_menu);
    const char *label = ctk_drop_down_menu_get_current_name(menu);

    ctk_config_statusbar_message(ctk_powermizer->ctk_config,
                                 _("Preferred Mode set to %s."), label);
}



static void update_powermizer_menu_event(GObject *object,
                                         gpointer arg1,
                                         gpointer user_data)
{
    CtkPowermizer *ctk_powermizer = CTK_POWERMIZER(user_data);

    update_powermizer_menu_info(ctk_powermizer);

    post_powermizer_menu_update(ctk_powermizer);
}



static void set_powermizer_menu_label_txt(CtkPowermizer *ctk_powermizer,
                                          gint powerMizerMode)
{
    gint actualPowerMizerMode;
    gchar *label;
    
    if (powerMizerMode == NV_CTRL_GPU_POWER_MIZER_MODE_AUTO) {
        actualPowerMizerMode = ctk_powermizer->powermizer_default_mode;
    } else {
        actualPowerMizerMode = powerMizerMode;
    }
    
    label = get_powermizer_menu_label(actualPowerMizerMode);
    gtk_label_set_text(GTK_LABEL(ctk_powermizer->powermizer_txt), label);
    g_free(label);
}



static void update_powermizer_menu_info(CtkPowermizer *ctk_powermizer)
{
    CtrlTarget *ctrl_target = ctk_powermizer->ctrl_target;
    gint powerMizerMode, defaultPowerMizerMode;
    ReturnStatus ret1, ret2;
    CtkDropDownMenu *menu;

    if (!ctk_powermizer->powermizer_menu) {
        return;
    }

    menu = CTK_DROP_DOWN_MENU(ctk_powermizer->powermizer_menu);

    ret1 = NvCtrlGetAttribute(ctrl_target,
                             NV_CTRL_GPU_POWER_MIZER_MODE,
                             &powerMizerMode);

    ret2 = NvCtrlGetAttribute(ctrl_target,
                              NV_CTRL_GPU_POWER_MIZER_DEFAULT_MODE,
                              &defaultPowerMizerMode);

    if ((ret1 != NvCtrlSuccess) || (ret2 != NvCtrlSuccess)) {
        gtk_widget_hide(ctk_powermizer->box_powermizer_menu);
    } else {
        g_signal_handlers_block_by_func(G_OBJECT(ctk_powermizer->powermizer_menu),
                                        G_CALLBACK(powermizer_menu_changed),
                                        (gpointer) ctk_powermizer);

        ctk_powermizer->powermizer_default_mode = defaultPowerMizerMode;

        ctk_drop_down_menu_set_current_value(menu, powerMizerMode);

        set_powermizer_menu_label_txt(ctk_powermizer, powerMizerMode);

        g_signal_handlers_unblock_by_func(G_OBJECT(ctk_powermizer->powermizer_menu),
                                          G_CALLBACK(powermizer_menu_changed),
                                          (gpointer) ctk_powermizer);

        gtk_widget_show(ctk_powermizer->box_powermizer_menu);
    }
}



static void powermizer_menu_changed(GtkWidget *widget,
                                    gpointer user_data)
{
    CtkPowermizer *ctk_powermizer = CTK_POWERMIZER(user_data);
    CtrlTarget *ctrl_target = ctk_powermizer->ctrl_target;
    CtkDropDownMenu *menu = CTK_DROP_DOWN_MENU(widget);
    guint powerMizerMode;
    ReturnStatus ret;
    const char *label = ctk_drop_down_menu_get_current_name(menu);


    powerMizerMode = ctk_drop_down_menu_get_current_value(menu);

    ret = NvCtrlSetAttribute(ctrl_target,
                             NV_CTRL_GPU_POWER_MIZER_MODE,
                             powerMizerMode);
    if (ret != NvCtrlSuccess) {
        ctk_config_statusbar_message(ctk_powermizer->ctk_config,
                                     _("Unable to set Preferred Mode to %s."),
                                     label);
        return;
    }

    set_powermizer_menu_label_txt(ctk_powermizer, powerMizerMode);

    post_powermizer_menu_update(ctk_powermizer);
}



<<<<<<< HEAD
static void show_dp_toggle_warning_dlg(CtkPowermizer *ctk_powermizer)
{
    GtkWidget *dlg, *parent;

    /* return early if message dialog already shown */
    if (ctk_powermizer->dp_toggle_warning_dlg_shown) {
        return;
    }
    ctk_powermizer->dp_toggle_warning_dlg_shown = TRUE;
    parent = ctk_get_parent_window(GTK_WIDGET(ctk_powermizer));

    dlg = gtk_message_dialog_new (GTK_WINDOW(parent),
                                  GTK_DIALOG_MODAL,
                                  GTK_MESSAGE_WARNING,
                                  GTK_BUTTONS_OK,
                                  _("Changes to the CUDA - Double precision "
                                  "setting "
                                  "require a system reboot before "
                                  "taking effect."));
    gtk_dialog_run(GTK_DIALOG(dlg));
    gtk_widget_destroy (dlg);

} /* show_dp_toggle_warning_dlg() */



/*
 * post_dp_configuration_update() - this function updates status bar string.
 */

static void post_dp_configuration_update(CtkPowermizer *ctk_powermizer)
{
    gboolean enabled = ctk_powermizer->dp_enabled;

    const char *conf_string = enabled ? _("enabled") : _("disabled");
    char message[128];

    if (ctk_powermizer->attribute == NV_CTRL_GPU_DOUBLE_PRECISION_BOOST_REBOOT) {
        snprintf(message, sizeof(message), _("CUDA - Double precision will "
                 "be %s after reboot."),
                 conf_string);
    } else {
        snprintf(message, sizeof(message), _("CUDA - Double precision %s."),
                 conf_string);
    }

    ctk_config_statusbar_message(ctk_powermizer->ctk_config, "%s", message);
} /* post_dp_configuration_update() */



/*
 * dp_set_config_status() - set CUDA - Double Precision Boost configuration
 * button status.
 */

static void dp_set_config_status(CtkPowermizer *ctk_powermizer)
{
    GtkWidget *configuration_button = ctk_powermizer->configuration_button;

    g_signal_handlers_block_by_func(G_OBJECT(configuration_button),
                                    G_CALLBACK(dp_config_button_toggled),
                                    (gpointer) ctk_powermizer);
    gtk_toggle_button_set_active(GTK_TOGGLE_BUTTON(configuration_button),
                                 ctk_powermizer->dp_enabled);

    g_signal_handlers_unblock_by_func(G_OBJECT(configuration_button),
                                      G_CALLBACK(dp_config_button_toggled),
                                      (gpointer) ctk_powermizer);
} /* dp_set_config_status() */



/*
 * dp_update_config_status - get current CUDA - Double Precision Boost status.
 */

static void dp_update_config_status(CtkPowermizer *ctk_powermizer, gboolean val)
{
    if ((ctk_powermizer->attribute ==
         NV_CTRL_GPU_DOUBLE_PRECISION_BOOST_IMMEDIATE &&
         val == NV_CTRL_GPU_DOUBLE_PRECISION_BOOST_IMMEDIATE_DISABLED) ||
        (ctk_powermizer->attribute ==
         NV_CTRL_GPU_DOUBLE_PRECISION_BOOST_REBOOT &&
         val == NV_CTRL_GPU_DOUBLE_PRECISION_BOOST_REBOOT_DISABLED)) {
        ctk_powermizer->dp_enabled = FALSE;
    } else {
        ctk_powermizer->dp_enabled = TRUE;
    }
} /* dp_update_config_status() */



/*
 * dp_configuration_update_received() - this function is called when the
 * NV_CTRL_GPU_DOUBLE_PRECISION_BOOST_IMMEDIATE attribute is changed by another
 * NV-CONTROL client.
 */

static void dp_configuration_update_received(GObject *object,
                                             CtrlEvent *event,
                                             gpointer user_data)
{
    CtkPowermizer *ctk_powermizer = CTK_POWERMIZER(user_data);

    if (event->type != CTRL_EVENT_TYPE_INTEGER_ATTRIBUTE) {
        return;
    }

    ctk_powermizer->dp_enabled = event->int_attr.value;

    /* set CUDA - Double Precision Boost configuration buttion status */
    dp_set_config_status(ctk_powermizer);

    /* Update status bar message */
    post_dp_configuration_update(ctk_powermizer);
} /* dp_configuration_update_received() */


/*
 * dp_config_button_toggled() - callback function for
 * enable CUDA - Double Precision Boost checkbox.
 */

static void dp_config_button_toggled(GtkWidget *widget,
                                     gpointer user_data)
{
    gboolean enabled;
    CtkPowermizer *ctk_powermizer = CTK_POWERMIZER(user_data);
    CtrlTarget *ctrl_target = ctk_powermizer->ctrl_target;
    ReturnStatus ret;

    enabled = gtk_toggle_button_get_active(GTK_TOGGLE_BUTTON(widget));

    /* show popup dialog when user first time click DP config */
    if (ctk_powermizer->attribute == NV_CTRL_GPU_DOUBLE_PRECISION_BOOST_REBOOT) {
        show_dp_toggle_warning_dlg(ctk_powermizer);
    }

    /* set the newly specified CUDA - Double Precision Boost value */
    ret = NvCtrlSetAttribute(ctrl_target,
                             ctk_powermizer->attribute,
                             enabled);
    if (ret != NvCtrlSuccess) {
        ctk_config_statusbar_message(ctk_powermizer->ctk_config,
                                     _("Failed to set "
                                     "CUDA - Double precision "
                                     "configuration!"));
        return;
    }

    ctk_powermizer->dp_enabled = enabled;
    dp_set_config_status(ctk_powermizer);
    if (ctk_powermizer->status) {
        gtk_label_set_text(GTK_LABEL(ctk_powermizer->status),
                           _("pending reboot"));
    }

    /* Update status bar message */
    post_dp_configuration_update(ctk_powermizer);
} /* dp_config_button_toggled() */



=======
>>>>>>> 565c4605
GtkTextBuffer *ctk_powermizer_create_help(GtkTextTagTable *table,
                                          CtkPowermizer *ctk_powermizer)
{
    GtkTextIter i;
    GtkTextBuffer *b;
    gchar *s;

    b = gtk_text_buffer_new(table);
    
    gtk_text_buffer_get_iter_at_offset(b, &i, 0);

    ctk_help_title(b, &i, _("PowerMizer Monitor Help"));
    ctk_help_para(b, &i, _("This page shows powermizer monitor options "
                  "available on this GPU."));

    if (ctk_powermizer->adaptive_clock_status) {
        ctk_help_heading(b, &i, _("Adaptive Clocking"));
        ctk_help_para(b, &i, "%s", _(__adaptive_clock_help));
    }

    if (ctk_powermizer->gpu_clock) {
<<<<<<< HEAD
        ctk_help_heading(b, &i, _("Clock Frequencies"));
        if (ctk_powermizer->memory_transfer_rate && 
            ctk_powermizer->processor_clock) {
            s = _("This indicates the GPU's current Graphics Clock, "
                "Memory transfer rate and Processor Clock frequencies.");
        } else if (ctk_powermizer->memory_transfer_rate) {
            s = _("This indicates the GPU's current Graphics Clock and "
                "Memory transfer rate.");
=======
        ctk_help_heading(b, &i, "Clock Frequencies");
        if (ctk_powermizer->memory_transfer_rate) {
            s = "This indicates the GPU's current Graphics Clock and "
                "Memory transfer rate.";
>>>>>>> 565c4605
        } else {
            s = _("This indicates the GPU's current Graphics Clock ferquencies.");
        }
        ctk_help_para(b, &i, "%s", s);
    }

    if (ctk_powermizer->power_source) {
        ctk_help_heading(b, &i, _("Power Source"));
        ctk_help_para(b, &i, "%s", _(__power_source_help));
    }

<<<<<<< HEAD
    if (ctk_powermizer->pcie_gen_queriable) {
        ctk_help_heading(b, &i, _("Current PCIe link width"));
        ctk_help_para(b, &i, "%s", _(__current_pcie_link_width_help));
        ctk_help_heading(b, &i, _("Current PCIe link speed"));
        ctk_help_para(b, &i, "%s", _(__current_pcie_link_speed_help));
=======
    if (ctk_powermizer->link_width) {
        ctk_help_heading(b, &i, "Current PCIe link width");
        ctk_help_para(b, &i, "%s", __current_pcie_link_width_help);
    }
    if (ctk_powermizer->link_speed) {
        ctk_help_heading(b, &i, "Current PCIe link speed");
        ctk_help_para(b, &i, "%s", __current_pcie_link_speed_help);
>>>>>>> 565c4605
    }

    if (ctk_powermizer->performance_level) {
        ctk_help_heading(b, &i, _("Performance Level"));
        ctk_help_para(b, &i, "%s", _(__performance_level_help));
        ctk_help_heading(b, &i, _("Performance Levels (Table)"));
        ctk_help_para(b, &i, "%s", _(__performance_levels_table_help));
    }

    if (ctk_powermizer->hasEditablePerfLevel) {
        ctk_help_heading(b, &i, _("Editable Performance Levels (Table)"));
        ctk_help_para(b, &i, "%s", _(__editable_performance_levels_table_help));
        ctk_help_heading(b, &i, _("Graphics Clock Offset"));
        ctk_help_para(b, &i, "%s", _(__gpu_clock_offset_help));
        ctk_help_heading(b, &i, _("Memory Transfer Rate Offset"));
        ctk_help_para(b, &i, "%s", _(__memory_transfer_rate_offset_help));
    }

    if (ctk_powermizer->powermizer_menu) {
        ctk_help_heading(b, &i, _("PowerMizer Settings"));
        ctk_help_para(b, &i, "%s", ctk_powermizer->powermizer_menu_help);
    }

<<<<<<< HEAD
    if (ctk_powermizer->configuration_button) {
        ctk_help_heading(b, &i, _("CUDA - Double precision"));
        ctk_help_para(b, &i, "%s", _(__dp_configuration_button_help));
    }

=======
>>>>>>> 565c4605
    ctk_help_finish(b);

    return b;
}

void ctk_powermizer_start_timer(GtkWidget *widget)
{
    CtkPowermizer *ctk_powermizer = CTK_POWERMIZER(widget);

    /* Start the powermizer timer */

    ctk_config_start_timer(ctk_powermizer->ctk_config,
                           (GSourceFunc) update_powermizer_info,
                           (gpointer) ctk_powermizer);
}

void ctk_powermizer_stop_timer(GtkWidget *widget)
{
    CtkPowermizer *ctk_powermizer = CTK_POWERMIZER(widget);

    /* Stop the powermizer timer */

    ctk_config_stop_timer(ctk_powermizer->ctk_config,
                          (GSourceFunc) update_powermizer_info,
                          (gpointer) ctk_powermizer);
}<|MERGE_RESOLUTION|>--- conflicted
+++ resolved
@@ -19,7 +19,6 @@
 
 #include <stdlib.h>
 #include <string.h>
-#include <libintl.h>
 
 #include <gtk/gtk.h>
 #include <NvCtrlAttributes.h>
@@ -32,8 +31,7 @@
 #include "ctkbanner.h"
 #include "ctkdropdownmenu.h"
 
-#define _(STRING) gettext(STRING)
-#define N_(STRING) STRING
+
 
 #define FRAME_PADDING 10
 #define DEFAULT_UPDATE_POWERMIZER_INFO_TIME_INTERVAL 1000
@@ -60,89 +58,73 @@
 static void update_editable_perf_level_info(CtkPowermizer *ctk_powermizer);
 
 static const char *__adaptive_clock_help =
-N_("The Adaptive Clocking status describes if this feature "
-"is currently enabled in this GPU.");
+"The Adaptive Clocking status describes if this feature "
+"is currently enabled in this GPU.";
 
 static const char *__power_source_help =
-N_("The Power Source indicates whether the machine "
-"is running on AC or Battery power.");
+"The Power Source indicates whether the machine "
+"is running on AC or Battery power.";
 
 static const char *__current_pcie_link_width_help =
-N_("This is the current PCIe link width of the GPU, in number of lanes.");
+"This is the current PCIe link width of the GPU, in number of lanes.";
 
 static const char *__current_pcie_link_speed_help =
-N_("This is the current PCIe link speed of the GPU, "
-"in gigatransfers per second (GT/s).");
+"This is the current PCIe link speed of the GPU, "
+"in gigatransfers per second (GT/s).";
 
 static const char *__performance_level_help =
-N_("This indicates the current Performance Level of the GPU.");
+"This indicates the current Performance Level of the GPU.";
 
 static const char *__gpu_clock_freq_help =
-N_("This indicates the current Graphics Clock frequency.");
+"This indicates the current Graphics Clock frequency.";
 
 static const char *__memory_transfer_rate_freq_help =
-N_("This indicates the current Memory transfer rate.");
-
-<<<<<<< HEAD
-static const char *__processor_clock_freq_help =
-N_("This indicates the current Processor Clock frequency.");
-
-=======
->>>>>>> 565c4605
+"This indicates the current Memory transfer rate.";
+
 static const char *__performance_levels_table_help =
-N_("This indicates the Performance Levels available for the GPU.  Each "
+"This indicates the Performance Levels available for the GPU.  Each "
 "performance level is indicated by a Performance Level number, along with "
 "the Graphics and Memory clocks for that level.  The currently active "
 "performance level is shown in regular text.  All other performance "
 "levels are shown in gray.  Note that multiple performance levels may share "
-"the same range of available clocks.");
+"the same range of available clocks.";
 
 static const char *__editable_performance_levels_table_help =
-N_("Each Performance Level that allows clock modifications will allow custom "
+"Each Performance Level that allows clock modifications will allow custom "
 "offsets to be applied to the Graphics clock and Memory Transfer Rate."
 "  For clock domains that have a minimum and maximum clock per "
-"performance level, the offset applies to both the minimum and maximum.");
+"performance level, the offset applies to both the minimum and maximum.";
 
 static const char *__gpu_clock_offset_help =
-N_("This is the amount, in MHz, to over- or under-clock the Graphics Clock."
-"  The requested offset will be adjusted to the nearest available clock.");
+"This is the amount, in MHz, to over- or under-clock the Graphics Clock."
+"  The requested offset will be adjusted to the nearest available clock.";
 
 static const char *__memory_transfer_rate_offset_help =
-N_("This is the amount, in MHz, to over- or under-clock the Memory Transfer Rate.");
+"This is the amount, in MHz, to over- or under-clock the Memory Transfer Rate.";
 
 static const char *__powermizer_menu_help =
-N_("The Preferred Mode menu allows you to choose the preferred Performance "
+"The Preferred Mode menu allows you to choose the preferred Performance "
 "State for the GPU, provided the GPU has multiple Performance Levels.  "
 "If a single X server is running, the mode selected in nvidia-settings is what "
 "the system will be using; if two or more X servers are running, the behavior "
 "is undefined.  The value of this setting does not persist across X server or "
-"system restarts.  ");
+"system restarts.  ";
 
 static const char *__powermizer_auto_mode_help =
-N_("'Auto' mode lets the driver choose the best Performance State for your GPU.  ");
+"'Auto' mode lets the driver choose the best Performance State for your GPU.  ";
 
 static const char *__powermizer_adaptive_mode_help =
-N_("'Adaptive' mode allows the GPU clocks to be adjusted based on GPU "
-"utilization.  ");
+"'Adaptive' mode allows the GPU clocks to be adjusted based on GPU "
+"utilization.  ";
 
 static const char *__powermizer_prefer_maximum_performance_help =
-N_("'Prefer Maximum Performance' hints to the driver to prefer higher GPU clocks, "
-"when possible.  ");
+"'Prefer Maximum Performance' hints to the driver to prefer higher GPU clocks, "
+"when possible.  ";
 
 static const char *__powermizer_prefer_consistent_performance_help =
-N_("'Prefer Consistent Performance' hints to the driver to lock to GPU base clocks, "
-"when possible.  ");
-
-<<<<<<< HEAD
-static const char *__dp_configuration_button_help =
-N_("CUDA - Double Precision lets you enable "
-"increased double-precision calculations in CUDA applications.  Available on "
-"GPUs with the capability for increased double-precision performance."
-"  NOTE: Selecting a GPU reduces performance for non-CUDA applications, "
-"including games.  To increase game performance, disable this checkbox.");
-
-=======
->>>>>>> 565c4605
+"'Prefer Consistent Performance' hints to the driver to lock to GPU base clocks, "
+"when possible.  ";
+
 GType ctk_powermizer_get_type(void)
 {
     static GType ctk_powermizer_type = 0;
@@ -253,19 +235,19 @@
     switch (attribute) {
     case NV_CTRL_GPU_NVCLOCK_OFFSET_ALL_PERFORMANCE_LEVELS:
     case NV_CTRL_GPU_NVCLOCK_OFFSET:
-        str = _("Graphics Clock");
+        str = "Graphics Clock";
         break;
     case NV_CTRL_GPU_MEM_TRANSFER_RATE_OFFSET_ALL_PERFORMANCE_LEVELS:
     case NV_CTRL_GPU_MEM_TRANSFER_RATE_OFFSET:
-        str = _("Memory Transfer Rate");
+        str = "Memory Transfer Rate";
         break;
     default:
-        str = _("unknown");
+        str = "unknown";
         break;
     }
 
     ctk_config_statusbar_message(ctk_powermizer->ctk_config,
-                                 _("%s offset set to %d."), str, val);
+                                 "%s offset set to %d.", str, val);
 }
 
 
@@ -342,7 +324,7 @@
     hbox = gtk_hbox_new(FALSE, 0);
     gtk_box_pack_start(GTK_BOX(vbox), hbox, FALSE, FALSE, 0);
 
-    label = gtk_label_new(_("Editable Performance Levels"));
+    label = gtk_label_new("Editable Performance Levels");
     gtk_box_pack_start(GTK_BOX(hbox), label, FALSE, FALSE, 0);
 
     hsep = gtk_hseparator_new();
@@ -358,7 +340,7 @@
     ctk_powermizer->editable_perf_level_table = table;
 
     if (ctk_powermizer->performance_level) {
-        label = gtk_label_new(_("Level"));
+        label = gtk_label_new("Level");
         gtk_misc_set_alignment(GTK_MISC(label), 0.0f, 0.5f);
         gtk_table_attach(GTK_TABLE(table), label, 0, 1, 1, 2,
                          GTK_FILL, GTK_FILL | GTK_EXPAND, 5, 0);
@@ -374,19 +356,19 @@
     if (ctk_powermizer->gpu_clock &&
         ctk_powermizer->nvclock_attribute) {
         /* Graphics clock */
-        label = gtk_label_new(_("Graphics Clock Offset"));
+        label = gtk_label_new("Graphics Clock Offset");
         gtk_misc_set_alignment(GTK_MISC(label), 0.0f, 0.5f);
         gtk_table_attach(GTK_TABLE(table), label, col_idx+0, col_idx+3, 0, 1,
                          GTK_FILL, GTK_FILL | GTK_EXPAND, 5, 0);
-        label = gtk_label_new(_("Current"));
+        label = gtk_label_new("Current");
         gtk_misc_set_alignment(GTK_MISC(label), 0.0f, 0.5f);
         gtk_table_attach(GTK_TABLE(table), label, col_idx+0, col_idx+1, 1, 2,
                          GTK_FILL, GTK_FILL | GTK_EXPAND, 5, 0);
-        label = gtk_label_new(_("Min"));
+        label = gtk_label_new("Min");
         gtk_misc_set_alignment(GTK_MISC(label), 0.0f, 0.5f);
         gtk_table_attach(GTK_TABLE(table), label, col_idx+1, col_idx+2, 1, 2,
                          GTK_FILL, GTK_FILL | GTK_EXPAND, 5, 0);
-        label = gtk_label_new(_("Max"));
+        label = gtk_label_new("Max");
         gtk_misc_set_alignment(GTK_MISC(label), 0.0f, 0.5f);
         gtk_table_attach(GTK_TABLE(table), label, col_idx+2, col_idx+3, 1, 2,
                          GTK_FILL, GTK_FILL | GTK_EXPAND, 5, 0);
@@ -402,19 +384,19 @@
     if (ctk_powermizer->memory_transfer_rate &&
         ctk_powermizer->mem_transfer_rate_attribute) {
         /* Memory transfer rate */
-        label = gtk_label_new(_("Memory Transfer Rate Offset"));
+        label = gtk_label_new("Memory Transfer Rate Offset");
         gtk_misc_set_alignment(GTK_MISC(label), 0.0f, 0.5f);
         gtk_table_attach(GTK_TABLE(table), label, col_idx+0, col_idx+3, 0, 1,
                          GTK_FILL, GTK_FILL | GTK_EXPAND, 5, 0);
-        label = gtk_label_new(_("Current"));
+        label = gtk_label_new("Current");
         gtk_misc_set_alignment(GTK_MISC(label), 0.0f, 0.5f);
         gtk_table_attach(GTK_TABLE(table), label, col_idx+0, col_idx+1, 1, 2,
                          GTK_FILL, GTK_FILL | GTK_EXPAND, 5, 0);
-        label = gtk_label_new(_("Min"));
+        label = gtk_label_new("Min");
         gtk_misc_set_alignment(GTK_MISC(label), 0.0f, 0.5f);
         gtk_table_attach(GTK_TABLE(table), label, col_idx+1, col_idx+2, 1, 2,
                          GTK_FILL, GTK_FILL | GTK_EXPAND, 5, 0);
-        label = gtk_label_new(_("Max"));
+        label = gtk_label_new("Max");
         gtk_misc_set_alignment(GTK_MISC(label), 0.0f, 0.5f);
         gtk_table_attach(GTK_TABLE(table), label, col_idx+2, col_idx+3, 1, 2,
                          GTK_FILL, GTK_FILL | GTK_EXPAND, 5, 0);
@@ -459,7 +441,7 @@
                     gtk_entry_set_width_chars(GTK_ENTRY(txt_nvclock_offset), 6);
                     ctk_config_set_tooltip(ctk_powermizer->ctk_config,
                                            txt_nvclock_offset,
-                                           _(__gpu_clock_offset_help));
+                                           __gpu_clock_offset_help);
                     g_signal_connect(G_OBJECT(txt_nvclock_offset), "activate",
                                      G_CALLBACK(set_attribute_offset_value),
                                      (gpointer) ctk_powermizer);
@@ -491,7 +473,7 @@
                                               6);
                     ctk_config_set_tooltip(ctk_powermizer->ctk_config,
                                            txt_mem_transfer_rate_offset,
-                                           _(__memory_transfer_rate_offset_help));
+                                           __memory_transfer_rate_offset_help);
                     g_signal_connect(G_OBJECT(txt_mem_transfer_rate_offset),
                                      "activate",
                                      G_CALLBACK(set_attribute_offset_value),
@@ -510,7 +492,7 @@
 
         if (ctk_powermizer->performance_level) {
             if (ctk_powermizer->editable_performance_levels_unified) {
-                label = gtk_label_new(_("All"));
+                label = gtk_label_new("All");
             } else {
                 g_snprintf(tmp_str, 24, "%d", i);
                 label = gtk_label_new(tmp_str);
@@ -704,7 +686,7 @@
                            table, FALSE, FALSE, 0);
 
         if (ctk_powermizer->performance_level) {
-            label = gtk_label_new(_("Level"));
+            label = gtk_label_new("Level");
             gtk_misc_set_alignment(GTK_MISC(label), 0.0f, 0.5f);
             gtk_table_attach(GTK_TABLE(table), label, 0, 1, 1, 2,
                              GTK_FILL, GTK_FILL | GTK_EXPAND, 5, 0);
@@ -717,15 +699,15 @@
 
         if (ctk_powermizer->gpu_clock) {
             /* Graphics clock */
-            label = gtk_label_new(_("Graphics Clock"));
+            label = gtk_label_new("Graphics Clock");
             gtk_misc_set_alignment(GTK_MISC(label), 0.0f, 0.5f);
             gtk_table_attach(GTK_TABLE(table), label, col_idx+2, col_idx+4, 0, 1,
                              GTK_FILL, GTK_FILL | GTK_EXPAND, 5, 0);
-            label = gtk_label_new(_("Min"));
+            label = gtk_label_new("Min");
             gtk_misc_set_alignment(GTK_MISC(label), 0.0f, 0.5f);
             gtk_table_attach(GTK_TABLE(table), label, col_idx+2, col_idx+3, 1, 2,
                              GTK_FILL, GTK_FILL | GTK_EXPAND, 5, 0);
-            label = gtk_label_new(_("Max"));
+            label = gtk_label_new("Max");
             gtk_misc_set_alignment(GTK_MISC(label), 0.0f, 0.5f);
             gtk_table_attach(GTK_TABLE(table), label, col_idx+3, col_idx+4, 1, 2,
                              GTK_FILL, GTK_FILL | GTK_EXPAND, 5, 0);
@@ -741,15 +723,15 @@
         /* Memory transfer rate */
         if (ctk_powermizer->memory_transfer_rate &&
             pEntry[i].memtransferratemin_specified) {
-            label = gtk_label_new(_("Memory Transfer Rate"));
+            label = gtk_label_new("Memory Transfer Rate");
             gtk_misc_set_alignment(GTK_MISC(label), 0.0f, 0.5f);
             gtk_table_attach(GTK_TABLE(table), label, col_idx+1, col_idx+3, 0, 1,
                              GTK_FILL, GTK_FILL | GTK_EXPAND, 5, 0);
-            label = gtk_label_new(_("Min"));
+            label = gtk_label_new("Min");
             gtk_misc_set_alignment(GTK_MISC(label), 0.0f, 0.5f);
             gtk_table_attach(GTK_TABLE(table), label, col_idx+1, col_idx+2, 1, 2,
                              GTK_FILL, GTK_FILL | GTK_EXPAND, 5, 0);
-            label = gtk_label_new(_("Max"));
+            label = gtk_label_new("Max");
             gtk_misc_set_alignment(GTK_MISC(label), 0.0f, 0.5f);
             gtk_table_attach(GTK_TABLE(table), label, col_idx+2, col_idx+3, 1, 2,
                              GTK_FILL, GTK_FILL | GTK_EXPAND, 5, 0);
@@ -762,30 +744,6 @@
             col_idx += 4;
         }
 
-<<<<<<< HEAD
-        if (ctk_powermizer->processor_clock) {
-            /* Processor clock */
-            label = gtk_label_new(_("Processor Clock"));
-            gtk_misc_set_alignment(GTK_MISC(label), 0.0f, 0.5f);
-            gtk_table_attach(GTK_TABLE(table), label, col_idx+1, col_idx+3, 0, 1,
-                             GTK_FILL, GTK_FILL | GTK_EXPAND, 5, 0);
-            label = gtk_label_new(_("Min"));
-            gtk_misc_set_alignment(GTK_MISC(label), 0.0f, 0.5f);
-            gtk_table_attach(GTK_TABLE(table), label, col_idx+1, col_idx+2, 1, 2,
-                             GTK_FILL, GTK_FILL | GTK_EXPAND, 5, 0);
-            label = gtk_label_new(_("Max"));
-            gtk_misc_set_alignment(GTK_MISC(label), 0.0f, 0.5f);
-            gtk_table_attach(GTK_TABLE(table), label, col_idx+2, col_idx+3, 1, 2,
-                             GTK_FILL, GTK_FILL | GTK_EXPAND, 5, 0);
-
-            /* Vertical separator */
-            vsep = gtk_vseparator_new();
-            gtk_table_attach(GTK_TABLE(table), vsep, col_idx+3, col_idx+4,
-                             0, row_idx,
-                             GTK_FILL, GTK_FILL | GTK_EXPAND, 0, 0);
-        }
-=======
->>>>>>> 565c4605
     } else {
 
         table = gtk_table_new(1, 4, FALSE);
@@ -798,13 +756,13 @@
 
         if (ctk_powermizer->performance_level) {
             label = gtk_label_new("Performance Level");
-            gtk_misc_set_alignment(GTK_MISC(_(label)), 0.0f, 0.5f);
+            gtk_misc_set_alignment(GTK_MISC(label), 0.0f, 0.5f);
             gtk_table_attach(GTK_TABLE(table), label, 0, 1, 0, 1,
                              GTK_FILL, GTK_FILL | GTK_EXPAND, 5, 0);
         }
 
         if (ctk_powermizer->gpu_clock) {
-            label = gtk_label_new(_("Graphics Clock"));
+            label = gtk_label_new("Graphics Clock");
             gtk_misc_set_alignment(GTK_MISC(label), 0.0f, 0.5f);
             gtk_table_attach(GTK_TABLE(table), label, 1, 2, 0, 1,
                              GTK_FILL, GTK_FILL | GTK_EXPAND, 5, 0);
@@ -813,22 +771,12 @@
 
         if (pEntry[i].memtransferrate_specified &&
             ctk_powermizer->memory_transfer_rate) {
-            label = gtk_label_new(_("Memory Transfer Rate"));
+            label = gtk_label_new("Memory Transfer Rate");
             gtk_misc_set_alignment(GTK_MISC(label), 0.0f, 0.5f);
             gtk_table_attach(GTK_TABLE(table), label, col_idx+1, col_idx+2, 0, 1,
                              GTK_FILL, GTK_FILL | GTK_EXPAND, 5, 0);
             col_idx++;
         }
-<<<<<<< HEAD
-
-        if (ctk_powermizer->processor_clock) {
-            label = gtk_label_new(_("Processor Clock"));
-            gtk_misc_set_alignment(GTK_MISC(label), 0.0f, 0.5f);
-            gtk_table_attach(GTK_TABLE(table), label, col_idx+1, col_idx+2, 0, 1,
-                             GTK_FILL, GTK_FILL | GTK_EXPAND, 5, 0);
-        }
-=======
->>>>>>> 565c4605
     }
 
     /* Parse the perf levels and populate the table */
@@ -971,13 +919,13 @@
     if (ret == NvCtrlSuccess && ctk_powermizer->adaptive_clock_status) { 
 
         if (adaptive_clock == NV_CTRL_GPU_ADAPTIVE_CLOCK_STATE_ENABLED) {
-            s = g_strdup_printf(_("Enabled"));
+            s = g_strdup_printf("Enabled");
         }
         else if (adaptive_clock == NV_CTRL_GPU_ADAPTIVE_CLOCK_STATE_DISABLED) {
-            s = g_strdup_printf(_("Disabled"));
+            s = g_strdup_printf("Disabled");
         }
         else {
-            s = g_strdup_printf(_("Error"));
+            s = g_strdup_printf("Error");
         }
 
         gtk_label_set_text(GTK_LABEL(ctk_powermizer->adaptive_clock_status), s);
@@ -1021,13 +969,13 @@
     if (ret == NvCtrlSuccess && ctk_powermizer->power_source) {
 
         if (power_source == NV_CTRL_GPU_POWER_SOURCE_AC) {
-            s = g_strdup_printf(_("AC"));
+            s = g_strdup_printf("AC");
         }
         else if (power_source == NV_CTRL_GPU_POWER_SOURCE_BATTERY) {
-            s = g_strdup_printf(_("Battery"));
+            s = g_strdup_printf("Battery");
         }
         else {
-            s = g_strdup_printf(_("Error"));
+            s = g_strdup_printf("Error");
         }
 
         gtk_label_set_text(GTK_LABEL(ctk_powermizer->power_source), s);
@@ -1076,16 +1024,16 @@
 
     switch (val) {
     case NV_CTRL_GPU_POWER_MIZER_MODE_AUTO:
-        label = g_strdup_printf(_("Auto"));
+        label = g_strdup_printf("Auto");
         break;
     case NV_CTRL_GPU_POWER_MIZER_MODE_ADAPTIVE:
-        label = g_strdup_printf(_("Adaptive"));
+        label = g_strdup_printf("Adaptive");
         break;
     case NV_CTRL_GPU_POWER_MIZER_MODE_PREFER_MAXIMUM_PERFORMANCE:
-        label = g_strdup_printf(_("Prefer Maximum Performance"));
+        label = g_strdup_printf("Prefer Maximum Performance");
         break;
     case NV_CTRL_GPU_POWER_MIZER_MODE_PREFER_CONSISTENT_PERFORMANCE:
-        label = g_strdup_printf(_("Prefer Consistent Performance"));
+        label = g_strdup_printf("Prefer Consistent Performance");
         break;
     default:
         label = g_strdup_printf("");
@@ -1112,11 +1060,11 @@
 
     text =
         g_strdup_printf("%s%s%s%s%s",
-                        _(__powermizer_menu_help),
-                        bAuto ? _(__powermizer_auto_mode_help) : "",
-                        bAdaptive ? _(__powermizer_adaptive_mode_help) : "",
-                        bMaximum ? _(__powermizer_prefer_maximum_performance_help) : "",
-                        bConsistent ? _(__powermizer_prefer_consistent_performance_help) : "");
+                        __powermizer_menu_help,
+                        bAuto ? __powermizer_auto_mode_help : "",
+                        bAdaptive ? __powermizer_adaptive_mode_help : "",
+                        bMaximum ? __powermizer_prefer_maximum_performance_help : "",
+                        bConsistent ? __powermizer_prefer_consistent_performance_help : "");
 
     return text;
 }
@@ -1296,7 +1244,7 @@
     hbox = gtk_hbox_new(FALSE, 0);
     gtk_box_pack_start(GTK_BOX(vbox), hbox, FALSE, FALSE, 0);
 
-    label = gtk_label_new(_("PowerMizer Information"));
+    label = gtk_label_new("PowerMizer Information");
     gtk_box_pack_start(GTK_BOX(hbox), label, FALSE, FALSE, 0);
 
     hsep = gtk_hseparator_new();
@@ -1312,12 +1260,12 @@
     if (adaptive_clock_state_available) {
         ctk_powermizer->adaptive_clock_status =
             add_table_row_with_help_text(table, ctk_config,
-                                         _(__adaptive_clock_help),
+                                         __adaptive_clock_help,
                                          row++, //row
                                          0,  // column
                                          0.0f,
                                          0.5,
-                                         _("Adaptive Clocking:"),
+                                         "Adaptive Clocking:",
                                          0.0,
                                          0.5,
                                          NULL);
@@ -1332,12 +1280,12 @@
         row += 3;
         ctk_powermizer->gpu_clock =
             add_table_row_with_help_text(table, ctk_config,
-                                         _(__gpu_clock_freq_help),
+                                         __gpu_clock_freq_help,
                                          row++, //row
                                          0,  // column
                                          0.0f,
                                          0.5,
-                                         _("Graphics Clock:"),
+                                         "Graphics Clock:",
                                          0.0,
                                          0.5,
                                          NULL);
@@ -1347,51 +1295,30 @@
     if (mem_transfer_rate_available) {
         ctk_powermizer->memory_transfer_rate =
             add_table_row_with_help_text(table, ctk_config,
-                                         _(__memory_transfer_rate_freq_help),
+                                         __memory_transfer_rate_freq_help,
                                          row++, //row
                                          0,  // column
                                          0.0f,
                                          0.5,
-                                         _("Memory Transfer Rate:"),
+                                         "Memory Transfer Rate:",
                                          0.0,
                                          0.5,
                                          NULL);
     } else {
         ctk_powermizer->memory_transfer_rate = NULL;
     }
-<<<<<<< HEAD
-    /* Processor clock */
-    if (processor_clock_available) {
-        /* spacing */
-        row += 3;
-        ctk_powermizer->processor_clock =
-            add_table_row_with_help_text(table, ctk_config,
-                                         _(__processor_clock_freq_help),
-                                         row++, //row
-                                         0,  // column
-                                         0.0f,
-                                         0.5,
-                                         _("Processor Clock:"),
-                                         0.0,
-                                         0.5,
-                                         NULL);
-    } else {
-        ctk_powermizer->processor_clock = NULL;
-    }
-=======
->>>>>>> 565c4605
     /* Power Source */
     if (power_source_available) {
         /* spacing */
         row += 3;
         ctk_powermizer->power_source =
             add_table_row_with_help_text(table, ctk_config,
-                                         _(__power_source_help),
+                                         __power_source_help,
                                          row++, //row
                                          0,  // column
                                          0.0f,
                                          0.5,
-                                         _("Power Source:"),
+                                         "Power Source:",
                                          0.0,
                                          0.5,
                                          NULL);
@@ -1407,12 +1334,12 @@
     if (pcie_link_width_available) {
         ctk_powermizer->link_width =
             add_table_row_with_help_text(table, ctk_config,
-                                         _(__current_pcie_link_width_help),
+                                         __current_pcie_link_width_help,
                                          row++, //row
                                          0,  // column
                                          0.0f,
                                          0.5,
-                                         _("Current PCIe Link Width:"),
+                                         "Current PCIe Link Width:",
                                          0.0,
                                          0.5,
                                          NULL);
@@ -1424,12 +1351,12 @@
     if (pcie_link_speed_available) {
         ctk_powermizer->link_speed =
             add_table_row_with_help_text(table, ctk_config,
-                                         _(__current_pcie_link_speed_help),
+                                         __current_pcie_link_speed_help,
                                          row++, //row
                                          0,  // column
                                          0.0f,
                                          0.5,
-                                         _("Current PCIe Link Speed:"),
+                                         "Current PCIe Link Speed:",
                                          0.0,
                                          0.5,
                                          NULL);
@@ -1443,12 +1370,12 @@
         row += 3;
         ctk_powermizer->performance_level =
             add_table_row_with_help_text(table, ctk_config,
-                                         _(__performance_level_help),
+                                         __performance_level_help,
                                          row++, //row
                                          0,  // column
                                          0.0f,
                                          0.5,
-                                         _("Performance Level:"),
+                                         "Performance Level:",
                                          0.0,
                                          0.5,
                                          NULL);
@@ -1463,7 +1390,7 @@
         hbox = gtk_hbox_new(FALSE, 0);
         gtk_box_pack_start(GTK_BOX(vbox), hbox, FALSE, FALSE, 0);
 
-        label = gtk_label_new(_("Performance Levels"));
+        label = gtk_label_new("Performance Levels");
         gtk_box_pack_start(GTK_BOX(hbox), label, FALSE, FALSE, 0);
 
         hsep = gtk_hseparator_new();
@@ -1481,7 +1408,7 @@
 
     /* Register a timer callback to update the temperatures */
 
-    s = g_strdup_printf(_("PowerMizer Monitor (GPU %d)"),
+    s = g_strdup_printf("PowerMizer Monitor (GPU %d)",
                         NvCtrlGetTargetId(ctrl_target));
 
     ctk_config_add_timer(ctk_powermizer->ctk_config,
@@ -1514,7 +1441,7 @@
         hbox2 = gtk_hbox_new(FALSE, 0);
         gtk_box_pack_start(GTK_BOX(vbox2), hbox2, FALSE, FALSE, 0);
 
-        label = gtk_label_new(_("PowerMizer Settings"));
+        label = gtk_label_new("PowerMizer Settings");
         gtk_box_pack_start(GTK_BOX(hbox2), label, FALSE, FALSE, 0);
 
         hsep = gtk_hseparator_new();
@@ -1562,7 +1489,7 @@
         hbox2 = gtk_hbox_new(FALSE, 0);
         gtk_table_attach(GTK_TABLE(table), hbox2, 0, 1, 0, 1,
                          GTK_FILL, GTK_FILL | GTK_EXPAND, 5, 0);
-        label = gtk_label_new(_("Preferred Mode:"));
+        label = gtk_label_new("Preferred Mode:");
         gtk_misc_set_alignment(GTK_MISC(label), 0.0f, 0.5f);
         gtk_box_pack_start(GTK_BOX(hbox2), label, FALSE, FALSE, 0);
 
@@ -1576,7 +1503,7 @@
         hbox2 = gtk_hbox_new(FALSE, 0);
         gtk_table_attach(GTK_TABLE(table), hbox2, 2, 3, 0, 1,
                          GTK_FILL, GTK_FILL | GTK_EXPAND, 5, 0);
-        label = gtk_label_new(_("Current Mode:"));
+        label = gtk_label_new("Current Mode:");
         gtk_misc_set_alignment(GTK_MISC(label), 0.0f, 0.5f);
         gtk_box_pack_start(GTK_BOX(hbox2), label, FALSE, FALSE, 0);
 
@@ -1591,112 +1518,6 @@
         update_powermizer_menu_info(ctk_powermizer);
     }
 
-<<<<<<< HEAD
-    /*
-     * check if CUDA - Double Precision Boost support available.
-     */
-
-    ret = NvCtrlGetAttribute(ctrl_target,
-                             NV_CTRL_GPU_DOUBLE_PRECISION_BOOST_IMMEDIATE,
-                             &val);
-    if (ret == NvCtrlSuccess) {
-        attribute = NV_CTRL_GPU_DOUBLE_PRECISION_BOOST_IMMEDIATE;
-        cuda_dp_ui = TRUE;
-    } else {
-        ret1 = NvCtrlGetAttribute(ctrl_target,
-                                  NV_CTRL_GPU_DOUBLE_PRECISION_BOOST_REBOOT,
-                                  &val);
-        if (ret1 == NvCtrlSuccess) {
-            attribute = NV_CTRL_GPU_DOUBLE_PRECISION_BOOST_REBOOT;
-            cuda_dp_ui = TRUE;
-        }
-    }
-
-    if (cuda_dp_ui) {
-        ctk_powermizer->attribute = attribute;
-        ctk_powermizer->dp_toggle_warning_dlg_shown = FALSE;
-
-        /* Query CUDA - Double Precision Boost Status */
-
-        dp_update_config_status(ctk_powermizer, val);
-
-        /* CUDA - Double Precision Boost configuration settings */
-
-        hbox = gtk_hbox_new(FALSE, 0);
-        gtk_box_pack_start(GTK_BOX(vbox), hbox, FALSE, FALSE, 0);
-
-        label = gtk_label_new(_("CUDA"));
-        gtk_box_pack_start(GTK_BOX(hbox), label, FALSE, FALSE, 0);
-
-        hsep = gtk_hseparator_new();
-        gtk_box_pack_start(GTK_BOX(hbox), hsep, TRUE, TRUE, 5);
-
-        hbox2 = gtk_hbox_new(FALSE, 0);
-        ctk_powermizer->configuration_button =
-            gtk_check_button_new_with_label(_("CUDA - Double precision"));
-        gtk_box_pack_start(GTK_BOX(hbox2),
-                           ctk_powermizer->configuration_button,
-                           FALSE, FALSE, 0);
-        gtk_container_set_border_width(GTK_CONTAINER(hbox2), 0);
-        gtk_toggle_button_set_active
-            (GTK_TOGGLE_BUTTON(ctk_powermizer->configuration_button),
-             ctk_powermizer->dp_enabled);
-
-        /* Packing */
-
-        table = gtk_table_new(1, 1, FALSE);
-        gtk_box_pack_start(GTK_BOX(vbox), table, FALSE, FALSE, 0);
-        gtk_table_set_row_spacings(GTK_TABLE(table), 3);
-        gtk_table_set_col_spacings(GTK_TABLE(table), 15);
-        gtk_container_set_border_width(GTK_CONTAINER(table), 5);
-
-        gtk_table_attach(GTK_TABLE(table), hbox2, 0, 1, 0, 1,
-                         GTK_FILL, GTK_FILL | GTK_EXPAND, 5, 0);
-
-        if (attribute == NV_CTRL_GPU_DOUBLE_PRECISION_BOOST_REBOOT) {
-            GtkWidget *separator;
-
-            gtk_table_resize(GTK_TABLE(table), 1, 3);
-            /* V-bar */
-            hbox2 = gtk_hbox_new(FALSE, 0);
-            separator = gtk_vseparator_new();
-            gtk_box_pack_start(GTK_BOX(hbox2), separator, FALSE, FALSE, 0);
-            gtk_table_attach(GTK_TABLE(table), hbox2, 1, 2, 0, 1,
-                             GTK_FILL, GTK_FILL | GTK_EXPAND, 5, 0);
-
-            ctk_powermizer->status = gtk_label_new("");
-            gtk_misc_set_alignment(GTK_MISC(ctk_powermizer->status), 0.0f, 0.5f);
-            hbox2 = gtk_hbox_new(FALSE, 0);
-            gtk_box_pack_start(GTK_BOX(hbox2),
-                               ctk_powermizer->status, FALSE, FALSE, 0);
-
-            gtk_table_attach(GTK_TABLE(table), hbox2, 2, 3, 0, 1,
-                             GTK_FILL, GTK_FILL | GTK_EXPAND, 5, 0);
-        }
-
-        ctk_config_set_tooltip(ctk_config, ctk_powermizer->configuration_button,
-                               _(__dp_configuration_button_help));
-        g_signal_connect(G_OBJECT(ctk_powermizer->configuration_button),
-                         "clicked",
-                         G_CALLBACK(dp_config_button_toggled),
-                         (gpointer) ctk_powermizer);
-        if (attribute == NV_CTRL_GPU_DOUBLE_PRECISION_BOOST_IMMEDIATE) {
-            g_signal_connect(G_OBJECT(ctk_event),
-                   CTK_EVENT_NAME(NV_CTRL_GPU_DOUBLE_PRECISION_BOOST_IMMEDIATE),
-                   G_CALLBACK(dp_configuration_update_received),
-                   (gpointer) ctk_powermizer);
-        } else if (attribute == NV_CTRL_GPU_DOUBLE_PRECISION_BOOST_REBOOT) {
-            g_signal_connect(G_OBJECT(ctk_event),
-                   CTK_EVENT_NAME(NV_CTRL_GPU_DOUBLE_PRECISION_BOOST_REBOOT),
-                   G_CALLBACK(dp_configuration_update_received),
-                   (gpointer) ctk_powermizer);
-        }
-    } else {
-        ctk_powermizer->configuration_button = NULL;
-    }
-
-=======
->>>>>>> 565c4605
     /* Updating the powermizer page */
 
     update_powermizer_info(ctk_powermizer);
@@ -1752,7 +1573,7 @@
     const char *label = ctk_drop_down_menu_get_current_name(menu);
 
     ctk_config_statusbar_message(ctk_powermizer->ctk_config,
-                                 _("Preferred Mode set to %s."), label);
+                                 "Preferred Mode set to %s.", label);
 }
 
 
@@ -1851,7 +1672,7 @@
                              powerMizerMode);
     if (ret != NvCtrlSuccess) {
         ctk_config_statusbar_message(ctk_powermizer->ctk_config,
-                                     _("Unable to set Preferred Mode to %s."),
+                                     "Unable to set Preferred Mode to %s.",
                                      label);
         return;
     }
@@ -1863,173 +1684,6 @@
 
 
 
-<<<<<<< HEAD
-static void show_dp_toggle_warning_dlg(CtkPowermizer *ctk_powermizer)
-{
-    GtkWidget *dlg, *parent;
-
-    /* return early if message dialog already shown */
-    if (ctk_powermizer->dp_toggle_warning_dlg_shown) {
-        return;
-    }
-    ctk_powermizer->dp_toggle_warning_dlg_shown = TRUE;
-    parent = ctk_get_parent_window(GTK_WIDGET(ctk_powermizer));
-
-    dlg = gtk_message_dialog_new (GTK_WINDOW(parent),
-                                  GTK_DIALOG_MODAL,
-                                  GTK_MESSAGE_WARNING,
-                                  GTK_BUTTONS_OK,
-                                  _("Changes to the CUDA - Double precision "
-                                  "setting "
-                                  "require a system reboot before "
-                                  "taking effect."));
-    gtk_dialog_run(GTK_DIALOG(dlg));
-    gtk_widget_destroy (dlg);
-
-} /* show_dp_toggle_warning_dlg() */
-
-
-
-/*
- * post_dp_configuration_update() - this function updates status bar string.
- */
-
-static void post_dp_configuration_update(CtkPowermizer *ctk_powermizer)
-{
-    gboolean enabled = ctk_powermizer->dp_enabled;
-
-    const char *conf_string = enabled ? _("enabled") : _("disabled");
-    char message[128];
-
-    if (ctk_powermizer->attribute == NV_CTRL_GPU_DOUBLE_PRECISION_BOOST_REBOOT) {
-        snprintf(message, sizeof(message), _("CUDA - Double precision will "
-                 "be %s after reboot."),
-                 conf_string);
-    } else {
-        snprintf(message, sizeof(message), _("CUDA - Double precision %s."),
-                 conf_string);
-    }
-
-    ctk_config_statusbar_message(ctk_powermizer->ctk_config, "%s", message);
-} /* post_dp_configuration_update() */
-
-
-
-/*
- * dp_set_config_status() - set CUDA - Double Precision Boost configuration
- * button status.
- */
-
-static void dp_set_config_status(CtkPowermizer *ctk_powermizer)
-{
-    GtkWidget *configuration_button = ctk_powermizer->configuration_button;
-
-    g_signal_handlers_block_by_func(G_OBJECT(configuration_button),
-                                    G_CALLBACK(dp_config_button_toggled),
-                                    (gpointer) ctk_powermizer);
-    gtk_toggle_button_set_active(GTK_TOGGLE_BUTTON(configuration_button),
-                                 ctk_powermizer->dp_enabled);
-
-    g_signal_handlers_unblock_by_func(G_OBJECT(configuration_button),
-                                      G_CALLBACK(dp_config_button_toggled),
-                                      (gpointer) ctk_powermizer);
-} /* dp_set_config_status() */
-
-
-
-/*
- * dp_update_config_status - get current CUDA - Double Precision Boost status.
- */
-
-static void dp_update_config_status(CtkPowermizer *ctk_powermizer, gboolean val)
-{
-    if ((ctk_powermizer->attribute ==
-         NV_CTRL_GPU_DOUBLE_PRECISION_BOOST_IMMEDIATE &&
-         val == NV_CTRL_GPU_DOUBLE_PRECISION_BOOST_IMMEDIATE_DISABLED) ||
-        (ctk_powermizer->attribute ==
-         NV_CTRL_GPU_DOUBLE_PRECISION_BOOST_REBOOT &&
-         val == NV_CTRL_GPU_DOUBLE_PRECISION_BOOST_REBOOT_DISABLED)) {
-        ctk_powermizer->dp_enabled = FALSE;
-    } else {
-        ctk_powermizer->dp_enabled = TRUE;
-    }
-} /* dp_update_config_status() */
-
-
-
-/*
- * dp_configuration_update_received() - this function is called when the
- * NV_CTRL_GPU_DOUBLE_PRECISION_BOOST_IMMEDIATE attribute is changed by another
- * NV-CONTROL client.
- */
-
-static void dp_configuration_update_received(GObject *object,
-                                             CtrlEvent *event,
-                                             gpointer user_data)
-{
-    CtkPowermizer *ctk_powermizer = CTK_POWERMIZER(user_data);
-
-    if (event->type != CTRL_EVENT_TYPE_INTEGER_ATTRIBUTE) {
-        return;
-    }
-
-    ctk_powermizer->dp_enabled = event->int_attr.value;
-
-    /* set CUDA - Double Precision Boost configuration buttion status */
-    dp_set_config_status(ctk_powermizer);
-
-    /* Update status bar message */
-    post_dp_configuration_update(ctk_powermizer);
-} /* dp_configuration_update_received() */
-
-
-/*
- * dp_config_button_toggled() - callback function for
- * enable CUDA - Double Precision Boost checkbox.
- */
-
-static void dp_config_button_toggled(GtkWidget *widget,
-                                     gpointer user_data)
-{
-    gboolean enabled;
-    CtkPowermizer *ctk_powermizer = CTK_POWERMIZER(user_data);
-    CtrlTarget *ctrl_target = ctk_powermizer->ctrl_target;
-    ReturnStatus ret;
-
-    enabled = gtk_toggle_button_get_active(GTK_TOGGLE_BUTTON(widget));
-
-    /* show popup dialog when user first time click DP config */
-    if (ctk_powermizer->attribute == NV_CTRL_GPU_DOUBLE_PRECISION_BOOST_REBOOT) {
-        show_dp_toggle_warning_dlg(ctk_powermizer);
-    }
-
-    /* set the newly specified CUDA - Double Precision Boost value */
-    ret = NvCtrlSetAttribute(ctrl_target,
-                             ctk_powermizer->attribute,
-                             enabled);
-    if (ret != NvCtrlSuccess) {
-        ctk_config_statusbar_message(ctk_powermizer->ctk_config,
-                                     _("Failed to set "
-                                     "CUDA - Double precision "
-                                     "configuration!"));
-        return;
-    }
-
-    ctk_powermizer->dp_enabled = enabled;
-    dp_set_config_status(ctk_powermizer);
-    if (ctk_powermizer->status) {
-        gtk_label_set_text(GTK_LABEL(ctk_powermizer->status),
-                           _("pending reboot"));
-    }
-
-    /* Update status bar message */
-    post_dp_configuration_update(ctk_powermizer);
-} /* dp_config_button_toggled() */
-
-
-
-=======
->>>>>>> 565c4605
 GtkTextBuffer *ctk_powermizer_create_help(GtkTextTagTable *table,
                                           CtkPowermizer *ctk_powermizer)
 {
@@ -2041,49 +1695,31 @@
     
     gtk_text_buffer_get_iter_at_offset(b, &i, 0);
 
-    ctk_help_title(b, &i, _("PowerMizer Monitor Help"));
-    ctk_help_para(b, &i, _("This page shows powermizer monitor options "
-                  "available on this GPU."));
+    ctk_help_title(b, &i, "PowerMizer Monitor Help");
+    ctk_help_para(b, &i, "This page shows powermizer monitor options "
+                  "available on this GPU.");
 
     if (ctk_powermizer->adaptive_clock_status) {
-        ctk_help_heading(b, &i, _("Adaptive Clocking"));
-        ctk_help_para(b, &i, "%s", _(__adaptive_clock_help));
+        ctk_help_heading(b, &i, "Adaptive Clocking");
+        ctk_help_para(b, &i, "%s", __adaptive_clock_help);
     }
 
     if (ctk_powermizer->gpu_clock) {
-<<<<<<< HEAD
-        ctk_help_heading(b, &i, _("Clock Frequencies"));
-        if (ctk_powermizer->memory_transfer_rate && 
-            ctk_powermizer->processor_clock) {
-            s = _("This indicates the GPU's current Graphics Clock, "
-                "Memory transfer rate and Processor Clock frequencies.");
-        } else if (ctk_powermizer->memory_transfer_rate) {
-            s = _("This indicates the GPU's current Graphics Clock and "
-                "Memory transfer rate.");
-=======
         ctk_help_heading(b, &i, "Clock Frequencies");
         if (ctk_powermizer->memory_transfer_rate) {
             s = "This indicates the GPU's current Graphics Clock and "
                 "Memory transfer rate.";
->>>>>>> 565c4605
         } else {
-            s = _("This indicates the GPU's current Graphics Clock ferquencies.");
+            s = "This indicates the GPU's current Graphics Clock ferquencies.";
         }
         ctk_help_para(b, &i, "%s", s);
     }
 
     if (ctk_powermizer->power_source) {
-        ctk_help_heading(b, &i, _("Power Source"));
-        ctk_help_para(b, &i, "%s", _(__power_source_help));
-    }
-
-<<<<<<< HEAD
-    if (ctk_powermizer->pcie_gen_queriable) {
-        ctk_help_heading(b, &i, _("Current PCIe link width"));
-        ctk_help_para(b, &i, "%s", _(__current_pcie_link_width_help));
-        ctk_help_heading(b, &i, _("Current PCIe link speed"));
-        ctk_help_para(b, &i, "%s", _(__current_pcie_link_speed_help));
-=======
+        ctk_help_heading(b, &i, "Power Source");
+        ctk_help_para(b, &i, "%s", __power_source_help);
+    }
+
     if (ctk_powermizer->link_width) {
         ctk_help_heading(b, &i, "Current PCIe link width");
         ctk_help_para(b, &i, "%s", __current_pcie_link_width_help);
@@ -2091,38 +1727,29 @@
     if (ctk_powermizer->link_speed) {
         ctk_help_heading(b, &i, "Current PCIe link speed");
         ctk_help_para(b, &i, "%s", __current_pcie_link_speed_help);
->>>>>>> 565c4605
     }
 
     if (ctk_powermizer->performance_level) {
-        ctk_help_heading(b, &i, _("Performance Level"));
-        ctk_help_para(b, &i, "%s", _(__performance_level_help));
-        ctk_help_heading(b, &i, _("Performance Levels (Table)"));
-        ctk_help_para(b, &i, "%s", _(__performance_levels_table_help));
+        ctk_help_heading(b, &i, "Performance Level");
+        ctk_help_para(b, &i, "%s", __performance_level_help);
+        ctk_help_heading(b, &i, "Performance Levels (Table)");
+        ctk_help_para(b, &i, "%s", __performance_levels_table_help);
     }
 
     if (ctk_powermizer->hasEditablePerfLevel) {
-        ctk_help_heading(b, &i, _("Editable Performance Levels (Table)"));
-        ctk_help_para(b, &i, "%s", _(__editable_performance_levels_table_help));
-        ctk_help_heading(b, &i, _("Graphics Clock Offset"));
-        ctk_help_para(b, &i, "%s", _(__gpu_clock_offset_help));
-        ctk_help_heading(b, &i, _("Memory Transfer Rate Offset"));
-        ctk_help_para(b, &i, "%s", _(__memory_transfer_rate_offset_help));
+        ctk_help_heading(b, &i, "Editable Performance Levels (Table)");
+        ctk_help_para(b, &i, "%s", __editable_performance_levels_table_help);
+        ctk_help_heading(b, &i, "Graphics Clock Offset");
+        ctk_help_para(b, &i, "%s", __gpu_clock_offset_help);
+        ctk_help_heading(b, &i, "Memory Transfer Rate Offset");
+        ctk_help_para(b, &i, "%s", __memory_transfer_rate_offset_help);
     }
 
     if (ctk_powermizer->powermizer_menu) {
-        ctk_help_heading(b, &i, _("PowerMizer Settings"));
+        ctk_help_heading(b, &i, "PowerMizer Settings");
         ctk_help_para(b, &i, "%s", ctk_powermizer->powermizer_menu_help);
     }
 
-<<<<<<< HEAD
-    if (ctk_powermizer->configuration_button) {
-        ctk_help_heading(b, &i, _("CUDA - Double precision"));
-        ctk_help_para(b, &i, "%s", _(__dp_configuration_button_help));
-    }
-
-=======
->>>>>>> 565c4605
     ctk_help_finish(b);
 
     return b;

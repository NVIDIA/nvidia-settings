--- conflicted
+++ resolved
@@ -51,15 +51,9 @@
 static void draw_sensor_gui(GtkWidget *vbox1, CtkThermal *ctk_thermal,
                             gboolean new_target_type, gint cur_sensor_idx,
                             gint reading, gint lower, gint upper,
-                            gint target, gint provider, gint slowdown);
+                            gint target, gint provider);
 static GtkWidget *pack_gauge(GtkWidget *hbox, gint lower, gint upper,
                              CtkConfig *ctk_config, const char *help);
-
-static const char *__slowdown_threshold_help =
-"The Slowdown Threshold Temperature is the temperature "
-"at which the NVIDIA Accelerated Graphics driver will throttle "
-"the GPU to prevent damage, in \xc2\xb0"
-/* split for g_utf8_validate() */ "C.";
 
 static const char *__core_threshold_help =
 N_("The Core Slowdown Threshold Temperature is the temperature "
@@ -92,16 +86,10 @@
 N_("This shows the thermal sensor's current reading.");
 
 static const char * __enable_button_help =
-<<<<<<< HEAD
-"The Enable GPU Fan Settings checkbox enables access to control GPU Fan "
-"Speed.  Manually configuring the GPU fan speed is not normally required; the "
-"speed should adjust automatically based on current temperature and load.";
-=======
 N_("The Enable GPU Fan Settings checkbox enables access to control GPU Fan "
 "Speed.  This option is available after enabling coolbits for GPU Fan control."
 "Note that controlling your GPU Fan Speed is not recommended and "
 "is done at your own risk. You should never have to enable this.");
->>>>>>> 159e58e5
 
 static const char * __fan_id_help =
 N_("This shows the GPU Fan's index.");
@@ -949,7 +937,7 @@
 static void draw_sensor_gui(GtkWidget *vbox1, CtkThermal *ctk_thermal,
                             gboolean new_target_type, gint cur_sensor_idx,
                             gint reading, gint lower, gint upper,
-                            gint target, gint provider, gint slowdown)
+                            gint target, gint provider)
 {
     GtkWidget *hbox, *hbox1, *hbox2, *vbox, *vbox2, *table;
     GtkWidget *frame, *label, *hsep;
@@ -1010,19 +998,6 @@
         ctk_thermal->sensor_info[cur_sensor_idx].provider_type = NULL;
     }
     
-    /* Upper limit, slowdown threshold */
-    if (slowdown > 0) {
-        s = g_strdup_printf("%d\xc2\xb0" /* split for g_utf8_validate() */ "C",
-                             slowdown);
-        add_table_row_with_help_text(table, ctk_thermal->ctk_config,
-                                __slowdown_threshold_help,
-                                2, 0, 0, 0.5,
-                                "Slowdown Temp:", 0, 0.5,
-                                s);
-        ctk_thermal->sensor_info[cur_sensor_idx].provider_type = label;
-        g_free(s);
-    }
-
     /* thermal sensor reading */
     if (reading) {
         hbox2 = gtk_hbox_new(FALSE, 0);
@@ -1101,7 +1076,6 @@
     Bool cooler_control_enabled;
     int cur_cooler_idx = 0;
     int cur_sensor_idx = 0;
-    int slowdown;
     Bool thermal_sensor_target_type_supported = FALSE;
 
     /* make sure we have a handle */
@@ -1234,13 +1208,6 @@
         hsep = gtk_hseparator_new();
         gtk_box_pack_start(GTK_BOX(hbox1), hsep, TRUE, TRUE, 0);
         
-        ret = NvCtrlGetAttribute(ctk_thermal->ctrl_target,
-                                 NV_CTRL_GPU_SLOWDOWN_THRESHOLD,
-                                 &slowdown);
-        if (ret != NvCtrlSuccess) {
-            slowdown = 0;
-        }
-
         if (ctk_thermal->sensor_count > 0) {
             ctk_thermal->sensor_info = (SensorInfoPtr)
                 nvalloc(ctk_thermal->sensor_count * sizeof(SensorInfoRec));
@@ -1293,7 +1260,7 @@
             draw_sensor_gui(vbox, ctk_thermal, thermal_sensor_target_type_supported,
                             cur_sensor_idx,
                             reading, sensor_range.range.min,
-                            sensor_range.range.max, target, provider, slowdown);
+                            sensor_range.range.max, target, provider);
             cur_sensor_idx++;
         }
     } else {

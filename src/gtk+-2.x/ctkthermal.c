/*
 * nvidia-settings: A tool for configuring the NVIDIA X driver on Unix
 * and Linux systems.
 *
 * Copyright (C) 2004 NVIDIA Corporation.
 *
 * This program is free software; you can redistribute it and/or modify it
 * under the terms and conditions of the GNU General Public License,
 * version 2, as published by the Free Software Foundation.
 *
 * This program is distributed in the hope that it will be useful, but WITHOUT
 * ANY WARRANTY; without even the implied warranty of MERCHANTABILITY or
 * FITNESS FOR A PARTICULAR PURPOSE.  See the GNU General Public License for
 * more details.
 *
 * You should have received a copy of the GNU General Public License
 * along with this program.  If not, see <http://www.gnu.org/licenses>.
 */

#include <gtk/gtk.h>
#include <NvCtrlAttributes.h>
#include <stdlib.h>
#include <libintl.h>

#include "ctkutils.h"
#include "ctkscale.h"
#include "ctkhelp.h"
#include "ctkthermal.h"
#include "ctkgauge.h"
#include "ctkbanner.h"

#define _(STRING) gettext(STRING)
#define N_(STRING) STRING

#define FRAME_PADDING 10
#define DEFAULT_UPDATE_THERMAL_INFO_TIME_INTERVAL 1000

static gboolean update_thermal_info(gpointer);
static gboolean update_cooler_info(gpointer);
static void sync_gui_sensitivity(CtkThermal *ctk_thermal);
static void sync_gui_to_modify_cooler_level(CtkThermal *ctk_thermal);
static gboolean sync_gui_to_update_cooler_event(gpointer user_data);
static void cooler_control_checkbox_toggled(GtkWidget *widget, gpointer user_data);
static void cooler_operating_level_changed(GObject *object, CtrlEvent *event,
                                           gpointer user_data);
static void apply_button_clicked(GtkWidget *widget, gpointer user_data);
static void reset_button_clicked(GtkWidget *widget, gpointer user_data);
static void adjustment_value_changed(GtkAdjustment *adjustment,
                                     gpointer user_data);

static void draw_sensor_gui(GtkWidget *vbox1, CtkThermal *ctk_thermal,
                            gboolean new_target_type, gint cur_sensor_idx,
                            gint reading, gint lower, gint upper,
                            gint target, gint provider);
static GtkWidget *pack_gauge(GtkWidget *hbox, gint lower, gint upper,
                             CtkConfig *ctk_config, const char *help);

static const char *__core_threshold_help =
N_("The Core Slowdown Threshold Temperature is the temperature "
"at which the NVIDIA Accelerated Graphics driver will throttle "
"the GPU to prevent damage, in degrees Celsius.");

static const char *__core_temp_help =
N_("The Core Temperature is the Graphics Processing Unit's "
"(GPU) current core temperature, in degrees Celsius.");

static const char *__ambient_temp_help =
N_("The Ambient Temperature is the current temperature in the "
"GPU's immediate neighbourhood, in degrees Celsius.");

static const char *__temp_level_help =
N_("This is a graphical representation of the current GPU core "
"temperature relative to the maximum GPU Core Slowdown "
"Threshold temperature.");

static const char *__thermal_sensor_id_help =
N_("This shows the thermal sensor's index.");

static const char *__thermal_sensor_target_help =
N_("This shows what hardware component the thermal sensor is measuring.");

static const char *__thermal_sensor_provider_help =
N_("This shows the hardware device that provides the thermal sensor.");

static const char *__thermal_sensor_reading_help =
N_("This shows the thermal sensor's current reading.");

static const char * __enable_button_help =
N_("The Enable GPU Fan Settings checkbox enables access to control GPU Fan "
"Speed.  This option is available after enabling coolbits for GPU Fan control."
"Note that controlling your GPU Fan Speed is not recommended and "
"is done at your own risk. You should never have to enable this.");

static const char * __fan_id_help =
N_("This shows the GPU Fan's index.");

static const char * __fan_rpm_help =
N_("This shows the current GPU Fan Speed in rotations per minute (RPM).");

<<<<<<< HEAD
static const char * __fan_speed_help =
N_("This shows the current GPU Fan Speed level as a percentage.");
=======
static const char * __fan_current_speed_help =
"This shows the current GPU Fan Speed level as a percentage.";
>>>>>>> 565c4605

static const char * __fan_target_speed_help =
"This shows the target GPU Fan Speed level as a percentage.";

static const char * __fan_control_type_help =
N_("Fan Type indicates if and how this fan may be controlled.  Possible "
"types are Variable, Toggle or Restricted.  Variable fans can be "
"freely adjusted within a given range, while Toggle fans can "
"be turned either ON or OFF.  Restricted fans are not adjustable "
"under end user control.");

static const char * __fan_cooling_target_help =
N_("Fan target shows which graphics device component is being cooled by "
"a given fan.  The target may be GPU, Memory, Power Supply or "
"All.");

static const char * __apply_button_help =
N_("The Apply button allows you to set the desired speed for the "
"GPU Fans. Slider positions are only applied "
"after clicking this button.");

static const char * __reset_button_help =
N_("The Reset Hardware Defaults button lets you restore the original GPU "
"Fan Speed and Fan control policy.");

GType ctk_thermal_get_type(void)
{
    static GType ctk_thermal_type = 0;

    if (!ctk_thermal_type) {
        static const GTypeInfo ctk_thermal_info = {
            sizeof (CtkThermalClass),
            NULL, /* base_init */
            NULL, /* base_finalize */
            NULL, /* constructor */
            NULL, /* class_finalize */
            NULL, /* class_data */
            sizeof (CtkThermal),
            0,    /* n_preallocs */
            NULL, /* instance_init */
            NULL  /* value_table */
        };

        ctk_thermal_type =
            g_type_register_static(GTK_TYPE_VBOX, "CtkThermal",
                                   &ctk_thermal_info, 0);
    }

    return ctk_thermal_type;

} /* ctk_thermal_get_type() */



/*
 * update_cooler_info() - Update all cooler information
 */
static gboolean update_cooler_info(gpointer user_data)
{
    int i, speed, level, cooler_type, cooler_target;
    gchar *tmp_str;
    CtkThermal *ctk_thermal;
    GtkWidget *table, *label, *eventbox;
    gint ret, ret2;
    gint row_idx; /* Where to insert into the cooler info table */
    gboolean cooler_extra_info = FALSE;
    int num_cols = 2;
    int current_speed_attr;

    ctk_thermal = CTK_THERMAL(user_data);

    /* Since table cell management in GTK lacks, just remove and rebuild
     * the table from scratch.
     */

    /* Dump out the old table */

    ctk_empty_container(ctk_thermal->cooler_table_hbox);

    /* Generate a new table */

    ret = NvCtrlGetAttribute(ctk_thermal->cooler_control[0].ctrl_target,
                             NV_CTRL_THERMAL_COOLER_CONTROL_TYPE, &cooler_type);
    ret2 = NvCtrlGetAttribute(ctk_thermal->cooler_control[0].ctrl_target,
                              NV_CTRL_THERMAL_COOLER_TARGET, &cooler_target);
    if (ret == NvCtrlSuccess && ret2 == NvCtrlSuccess) {
        cooler_extra_info = TRUE;
        ctk_thermal->thermal_cooler_extra_info_supported = cooler_extra_info;
        num_cols = 5;
    }

    table = gtk_table_new(1, num_cols, FALSE);
    gtk_table_set_row_spacings(GTK_TABLE(table), 3);
    gtk_table_set_col_spacings(GTK_TABLE(table), 15);
    gtk_container_set_border_width(GTK_CONTAINER(table), 5);

    gtk_box_pack_start(GTK_BOX(ctk_thermal->cooler_table_hbox),
                       table, FALSE, FALSE, 0);

    label = gtk_label_new(_("ID"));
    gtk_misc_set_alignment(GTK_MISC(label), 0.0f, 0.5f);
    eventbox = gtk_event_box_new();
    gtk_table_attach(GTK_TABLE(table), eventbox, 0, 1, 0, 1,
                     GTK_FILL, GTK_FILL | GTK_EXPAND, 5, 0);
    gtk_container_add(GTK_CONTAINER(eventbox), label);
    ctk_config_set_tooltip(ctk_thermal->ctk_config, eventbox, _(__fan_id_help));

<<<<<<< HEAD
    label = gtk_label_new(_("Speed (RPM)"));
    gtk_misc_set_alignment(GTK_MISC(label), 0.0f, 0.5f);
=======
>>>>>>> 565c4605
    eventbox = gtk_event_box_new();
    if (cooler_extra_info) {
        current_speed_attr = NV_CTRL_THERMAL_COOLER_SPEED;
        label = gtk_label_new("Speed (RPM)");
        ctk_config_set_tooltip(ctk_thermal->ctk_config, eventbox,
                               __fan_rpm_help);
    } else {
        current_speed_attr = NV_CTRL_THERMAL_COOLER_CURRENT_LEVEL;
        label = gtk_label_new("Current Speed (%)");
        ctk_config_set_tooltip(ctk_thermal->ctk_config, eventbox,
                               __fan_current_speed_help);
    }
    gtk_misc_set_alignment(GTK_MISC(label), 0.0f, 0.5f);
    gtk_table_attach(GTK_TABLE(table), eventbox, 1, 2, 0, 1,
                     GTK_FILL, GTK_FILL | GTK_EXPAND, 5, 0);
    gtk_container_add(GTK_CONTAINER(eventbox), label);
<<<<<<< HEAD
    ctk_config_set_tooltip(ctk_thermal->ctk_config, eventbox, _(__fan_rpm_help));

    label = gtk_label_new(_("Speed (%)"));
    gtk_misc_set_alignment(GTK_MISC(label), 0.0f, 0.5f);
    eventbox = gtk_event_box_new();
    gtk_table_attach(GTK_TABLE(table), eventbox, 2, 3, 0, 1,
                     GTK_FILL, GTK_FILL | GTK_EXPAND, 5, 0);
    gtk_container_add(GTK_CONTAINER(eventbox), label);
    ctk_config_set_tooltip(ctk_thermal->ctk_config, eventbox, _(__fan_speed_help));

    label = gtk_label_new(_("Control Type"));
    gtk_misc_set_alignment(GTK_MISC(label), 0.0f, 0.5f);
    eventbox = gtk_event_box_new();
    gtk_table_attach(GTK_TABLE(table), eventbox, 3, 4, 0, 1,
                     GTK_FILL, GTK_FILL | GTK_EXPAND, 5, 0);
    gtk_container_add(GTK_CONTAINER(eventbox), label);
    ctk_config_set_tooltip(ctk_thermal->ctk_config, eventbox,
                           _(__fan_control_type_help));

    label = gtk_label_new(_("Cooling Target"));
    gtk_misc_set_alignment(GTK_MISC(label), 0.0f, 0.5f);
    eventbox = gtk_event_box_new();
    gtk_table_attach(GTK_TABLE(table), eventbox, 4, 5, 0, 1,
                     GTK_FILL, GTK_FILL | GTK_EXPAND, 5, 0);
    gtk_container_add(GTK_CONTAINER(eventbox), label);
    ctk_config_set_tooltip(ctk_thermal->ctk_config, eventbox,
                           _(__fan_cooling_target_help));
=======

    if (cooler_extra_info) {
        label = gtk_label_new("Target Speed (%)");
        gtk_misc_set_alignment(GTK_MISC(label), 0.0f, 0.5f);
        eventbox = gtk_event_box_new();
        gtk_table_attach(GTK_TABLE(table), eventbox, 2, 3, 0, 1,
                         GTK_FILL, GTK_FILL | GTK_EXPAND, 5, 0);
        gtk_container_add(GTK_CONTAINER(eventbox), label);
        ctk_config_set_tooltip(ctk_thermal->ctk_config, eventbox,
                              __fan_target_speed_help);

        label = gtk_label_new("Control Type");
        gtk_misc_set_alignment(GTK_MISC(label), 0.0f, 0.5f);
        eventbox = gtk_event_box_new();
        gtk_table_attach(GTK_TABLE(table), eventbox, 3, 4, 0, 1,
                         GTK_FILL, GTK_FILL | GTK_EXPAND, 5, 0);
        gtk_container_add(GTK_CONTAINER(eventbox), label);
        ctk_config_set_tooltip(ctk_thermal->ctk_config, eventbox,
                               __fan_control_type_help);

        label = gtk_label_new("Cooling Target");
        gtk_misc_set_alignment(GTK_MISC(label), 0.0f, 0.5f);
        eventbox = gtk_event_box_new();
        gtk_table_attach(GTK_TABLE(table), eventbox, 4, 5, 0, 1,
                         GTK_FILL, GTK_FILL | GTK_EXPAND, 5, 0);
        gtk_container_add(GTK_CONTAINER(eventbox), label);
        ctk_config_set_tooltip(ctk_thermal->ctk_config, eventbox,
                               __fan_cooling_target_help);
    }
>>>>>>> 565c4605

    /* Fill the cooler info */
    for (i = 0; i < ctk_thermal->cooler_count; i++) {
        row_idx = i+1;

        gtk_table_resize(GTK_TABLE(table), row_idx+1, 5);

        tmp_str = g_strdup_printf("%d", i);
        label = gtk_label_new(tmp_str);
        gtk_misc_set_alignment(GTK_MISC(label), 0.0f, 0.5f);
        gtk_table_attach(GTK_TABLE(table), label, 0, 1, row_idx, row_idx+1,
                         GTK_FILL, GTK_FILL | GTK_EXPAND, 5, 0);
        free(tmp_str);

        ret = NvCtrlGetAttribute(ctk_thermal->cooler_control[i].ctrl_target,
                                 current_speed_attr,
                                 &speed);
        if (ret == NvCtrlSuccess) {
            tmp_str = g_strdup_printf("%d", speed);
        }
        else {
            tmp_str = g_strdup_printf(_("Unsupported"));
        }
        label = gtk_label_new(tmp_str);
        gtk_misc_set_alignment(GTK_MISC(label), 0.0f, 0.5f);
        gtk_table_attach(GTK_TABLE(table), label, 1, 2, row_idx, row_idx+1,
                         GTK_FILL, GTK_FILL | GTK_EXPAND, 5, 0);
        free(tmp_str);

        if (cooler_extra_info) {
            ret = NvCtrlGetAttribute(ctk_thermal->cooler_control[i].ctrl_target,
                                     NV_CTRL_THERMAL_COOLER_LEVEL,
                                     &level);
            if (ret != NvCtrlSuccess) {
                /* cooler information no longer available */
                return FALSE;
            }
            tmp_str = g_strdup_printf("%d", level);
            label = gtk_label_new(tmp_str);
            gtk_misc_set_alignment(GTK_MISC(label), 0.0f, 0.5f);
            gtk_table_attach(GTK_TABLE(table), label, 2, 3, row_idx, row_idx+1,
                             GTK_FILL, GTK_FILL | GTK_EXPAND, 5, 0);
            free(tmp_str);

<<<<<<< HEAD
        ret = NvCtrlGetAttribute(ctk_thermal->cooler_control[i].ctrl_target,
                                 NV_CTRL_THERMAL_COOLER_CONTROL_TYPE,
                                 &cooler_type);
        if (ret != NvCtrlSuccess) {
            /* cooler information no longer available */
            return FALSE;
        }
        if (cooler_type == NV_CTRL_THERMAL_COOLER_CONTROL_TYPE_VARIABLE) {
            tmp_str = g_strdup_printf(_("Variable"));
        } else if (cooler_type == NV_CTRL_THERMAL_COOLER_CONTROL_TYPE_TOGGLE) {
            tmp_str = g_strdup_printf(_("Toggle"));
        } else if (cooler_type == NV_CTRL_THERMAL_COOLER_CONTROL_TYPE_NONE) {
            tmp_str = g_strdup_printf(_("Restricted"));
        }
        label = gtk_label_new(tmp_str);
        gtk_misc_set_alignment(GTK_MISC(label), 0.0f, 0.5f);
        gtk_table_attach(GTK_TABLE(table), label, 3, 4, row_idx, row_idx+1,
                         GTK_FILL, GTK_FILL | GTK_EXPAND, 5, 0);
        free(tmp_str);

        ret = NvCtrlGetAttribute(ctk_thermal->cooler_control[i].ctrl_target,
                                 NV_CTRL_THERMAL_COOLER_TARGET,
                                 &cooler_target);
        if (ret != NvCtrlSuccess) {
            /* cooler information no longer available */
            return FALSE;
        }
        switch(cooler_target) {
            case NV_CTRL_THERMAL_COOLER_TARGET_GPU: 
                tmp_str = g_strdup_printf(_("GPU"));
                break;
            case NV_CTRL_THERMAL_COOLER_TARGET_MEMORY:      
                tmp_str = g_strdup_printf(_("Memory"));
                break;
            case NV_CTRL_THERMAL_COOLER_TARGET_POWER_SUPPLY:             
                tmp_str = g_strdup_printf(_("Power Supply"));
                break;    
            case NV_CTRL_THERMAL_COOLER_TARGET_GPU_RELATED:  
                tmp_str = g_strdup_printf(_("GPU, Memory, and Power Supply"));
                break;
            default:
                break;
=======
            ret = NvCtrlGetAttribute(ctk_thermal->cooler_control[i].ctrl_target,
                                     NV_CTRL_THERMAL_COOLER_CONTROL_TYPE,
                                     &cooler_type);
            if (ret != NvCtrlSuccess && ret != NvCtrlNotSupported) {
                return FALSE;
            }

            if (ret == NvCtrlNotSupported) {
                tmp_str = g_strdup_printf("Unknown");
            } else if (cooler_type == NV_CTRL_THERMAL_COOLER_CONTROL_TYPE_VARIABLE) {
                tmp_str = g_strdup_printf("Variable");
            } else if (cooler_type == NV_CTRL_THERMAL_COOLER_CONTROL_TYPE_TOGGLE) {
                tmp_str = g_strdup_printf("Toggle");
            } else if (cooler_type == NV_CTRL_THERMAL_COOLER_CONTROL_TYPE_NONE) {
                tmp_str = g_strdup_printf("Restricted");
            }
            label = gtk_label_new(tmp_str);
            gtk_misc_set_alignment(GTK_MISC(label), 0.0f, 0.5f);
            gtk_table_attach(GTK_TABLE(table), label, 3, 4, row_idx, row_idx+1,
                             GTK_FILL, GTK_FILL | GTK_EXPAND, 5, 0);
            free(tmp_str);

            ret = NvCtrlGetAttribute(ctk_thermal->cooler_control[i].ctrl_target,
                                     NV_CTRL_THERMAL_COOLER_TARGET,
                                     &cooler_target);
            if (ret != NvCtrlSuccess && ret != NvCtrlNotSupported) {
                return FALSE;
            }

            if (ret == NvCtrlNotSupported) {
                tmp_str = g_strdup_printf("Unknown");
            } else {

                switch(cooler_target) {
                    case NV_CTRL_THERMAL_COOLER_TARGET_GPU:
                        tmp_str = g_strdup_printf("GPU");
                        break;
                    case NV_CTRL_THERMAL_COOLER_TARGET_MEMORY:
                        tmp_str = g_strdup_printf("Memory");
                        break;
                    case NV_CTRL_THERMAL_COOLER_TARGET_POWER_SUPPLY:
                        tmp_str = g_strdup_printf("Power Supply");
                        break;
                    case NV_CTRL_THERMAL_COOLER_TARGET_GPU_RELATED:
                        tmp_str = g_strdup_printf("GPU, Memory, and Power Supply");
                        break;
                    default:
                        break;
                }
            }
            label = gtk_label_new(tmp_str);
            gtk_misc_set_alignment(GTK_MISC(label), 0.0f, 0.5f);
            gtk_table_attach(GTK_TABLE(table), label, 4, 5, row_idx, row_idx+1,
                             GTK_FILL, GTK_FILL | GTK_EXPAND, 5, 0);
            free(tmp_str);
>>>>>>> 565c4605
        }
    }

    gtk_widget_show_all(table);
     
    /* X driver takes fraction of second to refresh newly set value */

    if (!ctk_thermal->cooler_control_enabled) {
        sync_gui_to_modify_cooler_level(ctk_thermal);
    }

    return TRUE;
} /* update_cooler_info() */



static gboolean update_thermal_info(gpointer user_data)
{
    gint reading, ambient;
    CtkThermal *ctk_thermal = CTK_THERMAL(user_data);
    gint ret, i, core;
    gchar *s;

    if (!ctk_thermal->thermal_sensor_target_type_supported) {
        CtrlTarget *ctrl_target = ctk_thermal->ctrl_target;

        ret = NvCtrlGetAttribute(ctrl_target, NV_CTRL_GPU_CORE_TEMPERATURE,
                                 &core);
        if (ret != NvCtrlSuccess) {
            /* thermal information no longer available */
            return FALSE;
        }

        s = g_strdup_printf(" %d C ", core);
        gtk_label_set_text(GTK_LABEL(ctk_thermal->core_label), s);
        g_free(s);

        ctk_gauge_set_current(CTK_GAUGE(ctk_thermal->core_gauge), core);
        ctk_gauge_draw(CTK_GAUGE(ctk_thermal->core_gauge));

        if (ctk_thermal->ambient_label) {
            ret = NvCtrlGetAttribute(ctrl_target,
                                     NV_CTRL_AMBIENT_TEMPERATURE,
                                     &ambient);
            if (ret != NvCtrlSuccess) {
                /* thermal information no longer available */
                return FALSE;
            }
            s = g_strdup_printf(" %d C ", ambient);
            gtk_label_set_text(GTK_LABEL(ctk_thermal->ambient_label), s);
            g_free(s);
        }
    } else {
        for (i = 0; i < ctk_thermal->sensor_count; i++) {
            CtrlTarget *ctrl_target = ctk_thermal->sensor_info[i].ctrl_target;

            ret = NvCtrlGetAttribute(ctrl_target,
                                     NV_CTRL_THERMAL_SENSOR_READING,
                                     &reading);
            /* querying THERMAL_SENSOR_READING failed: assume the temperature is 0 */
            if (ret != NvCtrlSuccess) {
                reading = 0;
            }
            
            if (ctk_thermal->sensor_info[i].temp_label) {
                s = g_strdup_printf(" %d C ", reading);
                gtk_label_set_text(
                                   GTK_LABEL(ctk_thermal->sensor_info[i].temp_label), s);
                g_free(s);
            }
            
            if (ctk_thermal->sensor_info[i].core_gauge) {
                ctk_gauge_set_current(
                          CTK_GAUGE(ctk_thermal->sensor_info[i].core_gauge),
                          reading);
                ctk_gauge_draw(CTK_GAUGE(ctk_thermal->sensor_info[i].core_gauge));
            }
        }
    }
    if ( ctk_thermal->cooler_count ) {
        update_cooler_info(ctk_thermal);
    }
    
    return TRUE;
} /* update_thermal_info() */



/****
 *
 * Updates widgets in relation to current cooler control state.
 *
 */
static void cooler_control_state_update_gui(CtkThermal *ctk_thermal)
{
    CtrlTarget *ctrl_target = ctk_thermal->ctrl_target;
    ReturnStatus ret;
    int value;
    gboolean enabled;


    /* We need to check the cooler control state status with 
     * the server every time someone tries to change the state
     * because the set might have failed.
     */

    ret = NvCtrlGetAttribute(ctrl_target,
                             NV_CTRL_GPU_COOLER_MANUAL_CONTROL,
                             &value);
    if (ret != NvCtrlSuccess) {
        enabled = FALSE;
    } else {
        enabled = (value==NV_CTRL_GPU_COOLER_MANUAL_CONTROL_TRUE);
    }

    ctk_thermal->cooler_control_enabled = enabled;
    
    /* Sync the gui to be able to modify the fan speed */

    sync_gui_to_modify_cooler_level(ctk_thermal);

    /* Update the status bar */

    ctk_config_statusbar_message(ctk_thermal->ctk_config, 
                                 enabled?_("GPU Fan control enabled."):_("GPU Fan control disabled."));

} /* cooler_control_state_update_gui() */



/*****
 *
 * Signal handler - Called when the user toggles the "Enable Cooler control"
 * button.
 *
 */
static void cooler_control_state_toggled(GtkWidget *widget, gpointer user_data)
{
    CtkThermal *ctk_thermal = CTK_THERMAL(user_data);
    CtrlTarget *ctrl_target = ctk_thermal->ctrl_target;
    gboolean enabled;
    int value;

    /* Get enabled state */

    enabled = gtk_toggle_button_get_active(GTK_TOGGLE_BUTTON(widget));
    value = (enabled==1) ? NV_CTRL_GPU_COOLER_MANUAL_CONTROL_TRUE :
        NV_CTRL_GPU_COOLER_MANUAL_CONTROL_FALSE;

    /* Update the server */

    NvCtrlSetAttribute(ctrl_target, NV_CTRL_GPU_COOLER_MANUAL_CONTROL,
                       value);

    /* Update the GUI */

    cooler_control_state_update_gui(ctk_thermal);

} /* cooler_control_state_toggled() */



/*****
 *
 * Signal handler - Called when another NV-CONTROL client has set the
 * cooler control state.
 *
 */
static void cooler_control_state_received(GObject *object,
                                          CtrlEvent *event,
                                          gpointer user_data)
{
    CtkThermal *ctk_thermal = CTK_THERMAL(user_data);

    /* Update GUI with enable status */

    cooler_control_state_update_gui(ctk_thermal);

} /* cooler_control_state_update_received() */



/****
 *
 * Updates sensitivity of widgets in relation to the state
 * of cooler control.
 *
 */
static void sync_gui_sensitivity(CtkThermal *ctk_thermal)
{
    gboolean enabled = ctk_thermal->cooler_control_enabled;
    gboolean settings_changed = ctk_thermal->settings_changed;
    gint i;

    if ( ctk_thermal->cooler_count && ctk_thermal->show_fan_control_frame ) {
        /* Update the enable checkbox */

        g_signal_handlers_block_by_func(G_OBJECT(ctk_thermal->enable_checkbox),
                                        G_CALLBACK(cooler_control_state_toggled),
                                        (gpointer) ctk_thermal);

        gtk_toggle_button_set_active(GTK_TOGGLE_BUTTON(ctk_thermal->enable_checkbox),
                                     enabled);

        g_signal_handlers_unblock_by_func(G_OBJECT(ctk_thermal->enable_checkbox),
                                          G_CALLBACK(cooler_control_state_toggled),
                                          (gpointer) ctk_thermal);

        /* Update the cooler control widgets */

        for (i = 0; i < ctk_thermal->cooler_count; i++) {
            gtk_widget_set_sensitive(ctk_thermal->cooler_control[i].widget,
                                     enabled);
        }

        /* Update the Apply button */

        gtk_widget_set_sensitive(ctk_thermal->apply_button,
                                 enabled && settings_changed);

        /* Update the Reset button */

        gtk_widget_set_sensitive(ctk_thermal->reset_button,
                                 enabled && ctk_thermal->enable_reset_button);
    }
} /* sync_gui_sensitivity() */



/*****
 *
 * Signal handler - User clicked the "apply" button.
 *
 */
static void apply_button_clicked(GtkWidget *widget, gpointer user_data)
{
    CtkThermal *ctk_thermal = CTK_THERMAL(user_data);

    ReturnStatus ret;
    gint cooler_level;
    gint i;


    /* Set cooler's level on server */
    
    for (i = 0; i < ctk_thermal->cooler_count; i++) {
        if ( ctk_thermal->cooler_control[i].changed ) {
            if ( ctk_thermal->cooler_control[i].adjustment ) {
                cooler_level = gtk_adjustment_get_value(
                                    ctk_thermal->cooler_control[i].adjustment);
            } else { 
                if (gtk_toggle_button_get_active(GTK_TOGGLE_BUTTON(
                                       ctk_thermal->cooler_control[i].widget))) {
                    cooler_level =
                        ctk_thermal->cooler_control[i].range.range.max;
                } else { 
                    cooler_level = 
                        ctk_thermal->cooler_control[i].range.range.min;
                }
            }

            ret =
                NvCtrlSetAttribute(ctk_thermal->cooler_control[i].ctrl_target,
                                   NV_CTRL_THERMAL_COOLER_LEVEL,
                                   cooler_level);

            if ( ret != NvCtrlSuccess ) {
                ctk_config_statusbar_message(ctk_thermal->ctk_config,
                                             _("Failed to set new Fan Speed!"));
                return;
            }
            ctk_thermal->cooler_control[i].changed = FALSE;
        }
    }
    ctk_thermal->settings_changed = FALSE;
    ctk_thermal->enable_reset_button = TRUE;
    
    /* Sync up with the server current fan speed */
    
    sync_gui_to_modify_cooler_level(ctk_thermal);
    
    /* Update the gui sensitivity */
    
    sync_gui_sensitivity(ctk_thermal);

    /* Enable the reset button */

    gtk_widget_set_sensitive(ctk_thermal->reset_button, TRUE);
    
    ctk_config_statusbar_message(ctk_thermal->ctk_config,
                                 _("Set new Fan Speed."));
} /* apply_button_clicked() */



/*****
 *
 * Signal handler - User clicked the 'reset hardware defaults' button.
 *
 */
static void reset_button_clicked(GtkWidget *widget, gpointer user_data)
{
    CtkThermal *ctk_thermal = CTK_THERMAL(user_data);
    ReturnStatus ret;
    gboolean reset_failed = FALSE;
    gint i;

    /* Set cooler related values to default */

    for (i = 0; i < ctk_thermal->cooler_count; i++) {
        ret = NvCtrlSetAttribute(ctk_thermal->cooler_control[i].ctrl_target,
                                 NV_CTRL_THERMAL_COOLER_LEVEL_SET_DEFAULT,
                                 NV_CTRL_THERMAL_COOLER_LEVEL_SET_DEFAULT);
        if ( ret != NvCtrlSuccess ) {
            reset_failed = TRUE;
        }
    }
    ctk_thermal->enable_reset_button = FALSE;
    
    /* Update GUI to reflect current values */
    
    cooler_control_state_update_gui(ctk_thermal);

    /* Disable the apply button */

    gtk_widget_set_sensitive(ctk_thermal->apply_button, FALSE);

    /* Disable the reset button */

    gtk_widget_set_sensitive(ctk_thermal->reset_button,
                             ctk_thermal->enable_reset_button);

    /* Set statusbar messages */
    
    if ( reset_failed ) {
        ctk_config_statusbar_message(ctk_thermal->ctk_config,
                                     _("Failed to reset fan speed default value!"));
    } else {
        ctk_config_statusbar_message(ctk_thermal->ctk_config,
                                     _("Reset to fan speed default value."));
    }
    return;

} /* reset_button_clicked() */



/*****
 *
 * Signal handler - Handles slider adjustments by the user.
 *
 */
static void adjustment_value_changed(GtkAdjustment *adjustment,
                                     gpointer user_data)
{
    CtkThermal *ctk_thermal = CTK_THERMAL(user_data);
    gint i;

    /* Set flag for cooler whose operating level value changed */
    
    for (i = 0; i < ctk_thermal->cooler_count; i++) {
        if (ctk_thermal->cooler_control[i].adjustment ==
              adjustment) {
            ctk_thermal->cooler_control[i].changed = TRUE;
        }
    }
    ctk_thermal->settings_changed = TRUE;
    /* Enable the apply button */

    gtk_widget_set_sensitive(ctk_thermal->apply_button, TRUE);

    /* Disable the reset button */

    gtk_widget_set_sensitive(ctk_thermal->reset_button, FALSE);

} /* adjustment_value_changed() */



/*****
 *
 * Syncs the gui to properly display the correct cooler level the user wants to
 * modify, or has modified with another NV_CONTROL client.
 *
 */
static void sync_gui_to_modify_cooler_level(CtkThermal *ctk_thermal)
{
    GtkRange *gtk_range;
    GtkAdjustment *gtk_adjustment_fan;
    CtrlAttributeValidValues cooler_range;
    gboolean can_access_cooler_level = TRUE;
    ReturnStatus ret;
    gint val, i, enabled;
    gint cooler_level;


    for (i = 0; i < ctk_thermal->cooler_count; i++) {
        /* Obtain the current value and range of the fan speed */
        
        ret = NvCtrlGetAttribute(ctk_thermal->cooler_control[i].ctrl_target,
                                 NV_CTRL_THERMAL_COOLER_LEVEL,
                                 &cooler_level);
        if ( ret != NvCtrlSuccess ) {
            can_access_cooler_level = FALSE;
        }
        ctk_thermal->cooler_control[i].level = cooler_level; 
        if ( can_access_cooler_level && ctk_thermal->show_fan_control_frame ) {
            /* Make cooler control slider reflect the right range/values */
            
            if ( ctk_thermal->cooler_control[i].adjustment ) {

                ret = NvCtrlGetValidAttributeValues
                    (ctk_thermal->cooler_control[i].ctrl_target,
                     NV_CTRL_THERMAL_COOLER_LEVEL,
                     &cooler_range);
                if ( ret != NvCtrlSuccess ) {
                    can_access_cooler_level = FALSE;
                }
                ctk_thermal->cooler_control[i].range = cooler_range;
                if ( can_access_cooler_level ) {
                    gtk_adjustment_fan = ctk_thermal->cooler_control[i].adjustment;
                    gtk_range = GTK_RANGE(CTK_SCALE(
                                ctk_thermal->cooler_control[i].widget)->
                                gtk_scale);

                    g_signal_handlers_block_by_func(G_OBJECT(gtk_adjustment_fan),
                                        G_CALLBACK(adjustment_value_changed),
                                        (gpointer) ctk_thermal);
                    gtk_range_set_range(gtk_range,
                      ctk_thermal->cooler_control[i].range.range.min,
                      ctk_thermal->cooler_control[i].range.range.max);

                    val = gtk_adjustment_get_value(gtk_adjustment_fan);
                    if (val != ctk_thermal->cooler_control[i].level) {
                        gtk_adjustment_set_value(gtk_adjustment_fan,
                                    ctk_thermal->cooler_control[i].level);
                    }

                    g_signal_handlers_unblock_by_func(G_OBJECT(
                                                  gtk_adjustment_fan),
                                                  G_CALLBACK(
                                                  adjustment_value_changed),
                                                  (gpointer) ctk_thermal);
                }
            } else {
                /* Make cooler control checkbox reflect the right value */

                g_signal_handlers_block_by_func(G_OBJECT(
                                         ctk_thermal->cooler_control[i].widget),
                                         G_CALLBACK(
                                         cooler_control_checkbox_toggled),
                                         (gpointer) ctk_thermal);

                enabled = gtk_toggle_button_get_active(GTK_TOGGLE_BUTTON(
                                        ctk_thermal->cooler_control[i].widget));

                if (enabled && ctk_thermal->cooler_control[i].level) {
                    gtk_toggle_button_set_active(GTK_TOGGLE_BUTTON(
                                        ctk_thermal->cooler_control[i].widget),
                                        !enabled); 
                } 

                g_signal_handlers_unblock_by_func(G_OBJECT(
                                    ctk_thermal->cooler_control[i].widget),
                                    G_CALLBACK(cooler_control_checkbox_toggled),
                                    (gpointer) ctk_thermal);
            }
        }
    }
    /* Update the gui sensitivity */

    sync_gui_sensitivity(ctk_thermal);

} /* sync_gui_to_modify_cooler_level() */



/*****
 *
 * Helper function - calls sync_gui_to_modify_cooler_level() 
 *
 */
static gboolean sync_gui_to_update_cooler_event(gpointer user_data)
{
    CtkThermal *ctk_thermal = (CtkThermal *) user_data;

    sync_gui_to_modify_cooler_level(ctk_thermal);

    return FALSE;

} /* sync_gui_to_update_cooler_event() */



/*****
 *
 * Callback function when another NV_CONTROL client changed cooler level.
 *
 */
static void cooler_operating_level_changed(GObject *object,
                                           CtrlEvent *event,
                                           gpointer user_data)
{
    /* sync_gui_to_modify_cooler_level() to be called once when all other
     * pending events are consumed.
     */

    g_idle_add(sync_gui_to_update_cooler_event, (gpointer) user_data);

} /* cooler_operating_level_changed() */



/*****
 *
 * Signal handler - Handles checkbox toggling by the user.
 *
 */
static void cooler_control_checkbox_toggled(GtkWidget *widget,
                                            gpointer user_data)
{
    CtkThermal *ctk_thermal = CTK_THERMAL(user_data);
    gint i;

    /* Set bit for cooler whose value want to change */
    
    for (i = 0; i < ctk_thermal->cooler_count; i++) {
        if ((ctk_thermal->cooler_control[i].widget) == widget) {
            ctk_thermal->cooler_control[i].changed = TRUE;
            ctk_thermal->settings_changed = TRUE;
        }
    }
    
    /* Enable the apply button */

    gtk_widget_set_sensitive(ctk_thermal->apply_button, TRUE);

} /* cooler_control_checkbox_toggled() */

static const nvctrlFormatName targetFormatNames[] = {

    { NV_CTRL_THERMAL_SENSOR_TARGET_NONE,         "None"         },
    { NV_CTRL_THERMAL_SENSOR_TARGET_GPU,          "GPU"          },
    { NV_CTRL_THERMAL_SENSOR_TARGET_MEMORY,       "MEMORY"       },
    { NV_CTRL_THERMAL_SENSOR_TARGET_POWER_SUPPLY, "Power Supply" }, 
    { NV_CTRL_THERMAL_SENSOR_TARGET_BOARD,        "BOARD"        },
    { -1, NULL },
};

static const nvctrlFormatName providerFormatNames[] = {
    { NV_CTRL_THERMAL_SENSOR_PROVIDER_NONE,         "None"         },
    { NV_CTRL_THERMAL_SENSOR_PROVIDER_GPU_INTERNAL, "GPU Internal" },
    { NV_CTRL_THERMAL_SENSOR_PROVIDER_ADM1032,      "ADM1032"      },
    { NV_CTRL_THERMAL_SENSOR_PROVIDER_ADT7461,      "ADT7461"      },
    { NV_CTRL_THERMAL_SENSOR_PROVIDER_MAX6649,      "MAX6649"      },
    { NV_CTRL_THERMAL_SENSOR_PROVIDER_MAX1617,      "MAX1617"      },
    { NV_CTRL_THERMAL_SENSOR_PROVIDER_LM99,         "LM99"         },
    { NV_CTRL_THERMAL_SENSOR_PROVIDER_LM89,         "LM89"         },
    { NV_CTRL_THERMAL_SENSOR_PROVIDER_LM64,         "LM64"         },
    { NV_CTRL_THERMAL_SENSOR_PROVIDER_G781,         "G781"         },
    { NV_CTRL_THERMAL_SENSOR_PROVIDER_ADT7473,      "ADT7473"      },
    { NV_CTRL_THERMAL_SENSOR_PROVIDER_SBMAX6649,    "SBMAX6649"    },
    { NV_CTRL_THERMAL_SENSOR_PROVIDER_VBIOSEVT,     "VBIOSEVT"     },
    { NV_CTRL_THERMAL_SENSOR_PROVIDER_OS,           "OS"           },
    { -1, NULL },
};


/*
 * get_nvctrl_format_name() - return the name of the nvcontrol format
 */
static const char *get_nvctrl_format_name(const nvctrlFormatName *nvctrlFormatNames,
                                          const gint format)
{
    gint i;

    for (i = 0; nvctrlFormatNames[i].name; i++) {
        if (nvctrlFormatNames[i].format == format) {
            return nvctrlFormatNames[i].name;
        }
    }

    return "Unknown";

} /* get_nvctrl_format_name() */


/*
 * pack_gauge() - pack gauge gui in hbox
 */
static GtkWidget *pack_gauge(GtkWidget *hbox, gint lower, gint upper,
                             CtkConfig *ctk_config, const char *help)
{
    GtkWidget *vbox, *frame, *eventbox, *gauge;
    
    /* GPU Core Temperature Gauge */

    vbox = gtk_vbox_new(FALSE, 0);
    gtk_box_pack_start(GTK_BOX(hbox), vbox, FALSE, FALSE, 0);

    frame = gtk_frame_new(_("Temperature"));
    gtk_box_pack_start(GTK_BOX(vbox), frame, FALSE, FALSE, 0);

    hbox = gtk_hbox_new(FALSE, 0);
    gtk_container_set_border_width(GTK_CONTAINER(hbox), FRAME_PADDING);
    gtk_container_add(GTK_CONTAINER(frame), hbox);

    gauge = ctk_gauge_new(lower, upper);
    eventbox = gtk_event_box_new();
    gtk_container_add(GTK_CONTAINER(eventbox), gauge);
    gtk_box_pack_start(GTK_BOX(hbox), eventbox, FALSE, FALSE, 0);
    ctk_config_set_tooltip(ctk_config, eventbox, help);
    
    return gauge;
} /* pack_gauge() */


/*****
 *
 * draw_sensor_gui() - prints sensor related information
 *
 */
static void draw_sensor_gui(GtkWidget *vbox1, CtkThermal *ctk_thermal,
                            gboolean new_target_type, gint cur_sensor_idx,
                            gint reading, gint lower, gint upper,
                            gint target, gint provider)
{
    GtkWidget *hbox, *hbox1, *hbox2, *vbox, *vbox2, *table;
    GtkWidget *frame, *label, *hsep;
    GtkWidget *eventbox = NULL;
    gchar *s;

    hbox = gtk_hbox_new(FALSE, FRAME_PADDING);
    gtk_container_set_border_width(GTK_CONTAINER(hbox), 10);

    hbox1 = gtk_hbox_new(FALSE, FRAME_PADDING);
    gtk_box_pack_start(GTK_BOX(vbox1), hbox1, FALSE, FALSE, 0);
    
    vbox2 = gtk_vbox_new(FALSE, 0);
    gtk_box_pack_start(GTK_BOX(hbox1), vbox2, FALSE, FALSE, 0);
    gtk_box_pack_start(GTK_BOX(vbox2), hbox, FALSE, FALSE, 0);
    
    vbox = gtk_vbox_new(FALSE, 0);
    gtk_box_pack_start(GTK_BOX(hbox), vbox, FALSE, FALSE, 0);

    /* GPU sensor ID */

    hbox2 = gtk_hbox_new(FALSE, 0);
    s = g_strdup_printf(_("ID: %d"), cur_sensor_idx);
    label = gtk_label_new(s);
    g_free(s);
    gtk_box_pack_start(GTK_BOX(vbox), hbox2, FALSE, FALSE, 0);
    gtk_box_pack_start(GTK_BOX(hbox2), label, FALSE, FALSE, 0);

    table = gtk_table_new(4, 4, FALSE);
    gtk_box_pack_start(GTK_BOX(vbox), table, FALSE, FALSE, 0);

    gtk_table_set_row_spacings(GTK_TABLE(table), 3);
    gtk_table_set_col_spacings(GTK_TABLE(table), 15);

    gtk_container_set_border_width(GTK_CONTAINER(table), 5); 

    /* sensor target type */
    if (target) {
        add_table_row_with_help_text(table, ctk_thermal->ctk_config,
                                _(__thermal_sensor_target_help),
                                0, 0, 0, 0.5,
                                _("Target:"), 0, 0.5,
                                get_nvctrl_format_name(targetFormatNames, target));
        ctk_thermal->sensor_info[cur_sensor_idx].target_type = label;
    } else {
        ctk_thermal->sensor_info[cur_sensor_idx].target_type = NULL;
    }

    /* sensor provider type */
    if (provider) {
        add_table_row_with_help_text(table, ctk_thermal->ctk_config,
                                _(__thermal_sensor_provider_help),
                                1, 0, 0, 0.5,
                                _("Provider:"), 0, 0.5,
                                get_nvctrl_format_name(providerFormatNames, provider));
        ctk_thermal->sensor_info[cur_sensor_idx].provider_type = label;
    } else {
        ctk_thermal->sensor_info[cur_sensor_idx].provider_type = NULL;
    }
    
    /* thermal sensor reading */
    if (reading) {
        hbox2 = gtk_hbox_new(FALSE, 0);
        gtk_table_attach(GTK_TABLE(table), hbox2, 0, 1, 3, 4,
                         GTK_FILL, GTK_FILL | GTK_EXPAND, 0, 0);

        label = gtk_label_new(_("Temperature:"));
        gtk_box_pack_start(GTK_BOX(hbox2), label, FALSE, FALSE, 0);

        frame = gtk_frame_new(NULL);
        eventbox = gtk_event_box_new();
        gtk_container_add(GTK_CONTAINER(eventbox), frame);
        gtk_table_attach(GTK_TABLE(table), eventbox, 1, 2, 3, 4,
                         GTK_FILL, GTK_FILL | GTK_EXPAND, 0, 0);

        label = gtk_label_new(NULL);
        gtk_container_add(GTK_CONTAINER(frame), label);
        ctk_thermal->sensor_info[cur_sensor_idx].temp_label = label;
        ctk_config_set_tooltip(ctk_thermal->ctk_config, eventbox,
                               _(__thermal_sensor_reading_help));
    } else {
        ctk_thermal->sensor_info[cur_sensor_idx].temp_label = NULL;
    }

    /* GPU Core Temperature Gauge */
    ctk_thermal->sensor_info[cur_sensor_idx].core_gauge =
        pack_gauge(hbox, lower, upper,
                   ctk_thermal->ctk_config, _(__temp_level_help));
     
    /* add horizontal bar between sensors */
    if (cur_sensor_idx+1 != ctk_thermal->sensor_count) {
        hbox1 = gtk_hbox_new(FALSE, 0);
        hsep = gtk_hseparator_new();
        gtk_box_pack_start(GTK_BOX(vbox2), hbox1, FALSE, FALSE, 0);
        gtk_box_pack_start(GTK_BOX(hbox1), hsep, TRUE, TRUE, 10);
    }

} /* draw_sensor_gui() */



GtkWidget* ctk_thermal_new(CtrlTarget *ctrl_target,
                           CtkConfig *ctk_config,
                           CtkEvent *ctk_event)
{
    GObject *object;
    CtkThermal *ctk_thermal;
    CtrlSystem *system;
    GtkAdjustment *adjustment;
    GtkWidget *hbox = NULL, *hbox1, *hbox2, *table, *vbox;
    GtkWidget *frame, *banner, *label;
    GtkWidget *vbox1;
    GtkWidget *eventbox = NULL, *entry;
    GtkWidget *fan_control_frame;
    GtkWidget *hsep;
    GtkWidget *scale;
    GtkWidget *alignment;
    ReturnStatus ret;
    ReturnStatus ret1;
    CtrlTarget *cooler_target;
    CtrlTarget *sensor_target;
    CtrlAttributeValidValues cooler_range;
    CtrlAttributeValidValues sensor_range;
    gint slowdown, core, ambient;
    gint upper;
    gchar *s;
    gint i, j;
    gint cooler_level;
    gint cooler_control_type;
    gchar *name = NULL;
    int *pDataCooler = NULL, *pDataSensor = NULL;
    gint cooler_count = 0, sensor_count = 0;
    int len, value;
    int major = 0, minor = 0;
    Bool can_access_cooler_level;
    Bool cooler_control_enabled;
    int cur_cooler_idx = 0;
    int cur_sensor_idx = 0;
    Bool thermal_sensor_target_type_supported = FALSE;

    /* make sure we have a handle */

    g_return_val_if_fail((ctrl_target != NULL) &&
                         (ctrl_target->h != NULL), NULL);

    /* 
     * Check for NV-CONTROL protocol version. 
     * In version 1.23 we added support for querying per sensor information
     * This used for backward compatibility between new nvidia-settings
     * and older X driver
     */ 
    ret = NvCtrlGetAttribute(ctrl_target,
                             NV_CTRL_ATTR_NV_MAJOR_VERSION, &major);
    ret1 = NvCtrlGetAttribute(ctrl_target,
                              NV_CTRL_ATTR_NV_MINOR_VERSION, &minor);

    if ((ret == NvCtrlSuccess) && (ret1 == NvCtrlSuccess) &&
        ((major > 1) || ((major == 1) && (minor > 22)))) {
        thermal_sensor_target_type_supported = TRUE;
    }

    if (!thermal_sensor_target_type_supported) {
        /* check if this screen supports thermal querying */

        ret = NvCtrlGetAttribute(ctrl_target, NV_CTRL_GPU_CORE_TEMPERATURE,
                                 &core);
        if (ret != NvCtrlSuccess) {
            /* thermal information unavailable */
            return NULL;
        }
    }

    ret = NvCtrlGetAttribute(ctrl_target, NV_CTRL_GPU_SLOWDOWN_THRESHOLD,
                             &slowdown);
    if (ret != NvCtrlSuccess) {
        slowdown = 0;
    }

    ret = NvCtrlGetAttribute(ctrl_target, NV_CTRL_GPU_SHUTDOWN_THRESHOLD,
                             &upper);
    if (ret != NvCtrlSuccess) {
        upper = slowdown;
    }


    /* Query the list of sensors attached to this GPU */

    ret = NvCtrlGetBinaryAttribute(ctrl_target, 0,
                                   NV_CTRL_BINARY_DATA_THERMAL_SENSORS_USED_BY_GPU,
                                   (unsigned char **)(&pDataSensor), &len);
    if ( ret == NvCtrlSuccess ) {
        sensor_count = pDataSensor[0];
    }

    /* Query the list of coolers attached to this GPU */

    ret = NvCtrlGetBinaryAttribute(ctrl_target, 0,
                                   NV_CTRL_BINARY_DATA_COOLERS_USED_BY_GPU,
                                   (unsigned char **)(&pDataCooler), &len);
    if ( ret == NvCtrlSuccess ) {
        cooler_count = pDataCooler[0];
    }
    
    /* return if sensor and Fan information not available */
    if ((thermal_sensor_target_type_supported && !sensor_count) &&
        !cooler_count) {
        free(pDataSensor);
        free(pDataCooler);
        return NULL;
    }

    /* create the CtkThermal object */

    object = g_object_new(CTK_TYPE_THERMAL, NULL);

    ctk_thermal = CTK_THERMAL(object);
    ctk_thermal->ctrl_target = ctrl_target;
    ctk_thermal->ctk_config = ctk_config;
    ctk_thermal->settings_changed = FALSE;
    ctk_thermal->show_fan_control_frame = TRUE;
    ctk_thermal->cooler_count = cooler_count;
    ctk_thermal->sensor_count = sensor_count;
    ctk_thermal->thermal_sensor_target_type_supported = thermal_sensor_target_type_supported;

    /* set container properties for the CtkThermal widget */

    gtk_box_set_spacing(GTK_BOX(ctk_thermal), 10);

    /* banner */

    banner = ctk_banner_image_new(BANNER_ARTWORK_THERMAL);
    gtk_box_pack_start(GTK_BOX(object), banner, FALSE, FALSE, 0);

    /* Check if we can control cooler state */

    ret = NvCtrlGetAttribute(ctrl_target, NV_CTRL_GPU_COOLER_MANUAL_CONTROL,
                             &value);
    if ( ret != NvCtrlSuccess ) {
        ctk_thermal->show_fan_control_frame = FALSE;
        value = NV_CTRL_GPU_COOLER_MANUAL_CONTROL_FALSE;
    }

    cooler_control_enabled = (value == NV_CTRL_GPU_COOLER_MANUAL_CONTROL_TRUE);

    can_access_cooler_level = TRUE;
    ctk_thermal->cooler_control_enabled = cooler_control_enabled;
    ctk_thermal->enable_reset_button = FALSE;

    /* Retrieve CtrlSystem from ctk_config */

    system = ctk_config->pCtrlSystem;

    /* Thermal Information */

    vbox = gtk_vbox_new(FALSE, 0);
    gtk_box_pack_start(GTK_BOX(object), vbox, FALSE, FALSE, 0);
    
    if (thermal_sensor_target_type_supported) {
        
        if ( ctk_thermal->sensor_count == 0 ) {
            goto sensor_end;
        }
        hbox1 = gtk_hbox_new(FALSE, FRAME_PADDING);
        gtk_box_pack_start(GTK_BOX(vbox), hbox1, FALSE, FALSE, 0);
        label = gtk_label_new(_("Thermal Sensor Information"));
        gtk_box_pack_start(GTK_BOX(hbox1), label, FALSE, FALSE, 0);

        hsep = gtk_hseparator_new();
        gtk_box_pack_start(GTK_BOX(hbox1), hsep, TRUE, TRUE, 0);
        
        if (ctk_thermal->sensor_count > 0) {
            ctk_thermal->sensor_info = (SensorInfoPtr)
                nvalloc(ctk_thermal->sensor_count * sizeof(SensorInfoRec));
        }

        for (j = 1; j <= ctk_thermal->sensor_count; j++) {
            gint reading, target, provider;

            sensor_target = NvCtrlGetTarget(system, THERMAL_SENSOR_TARGET,
                                            pDataSensor[j]);
            if (sensor_target == NULL) {
                continue;
            }

            ctk_thermal->sensor_info[cur_sensor_idx].ctrl_target =
                sensor_target;

            /* check if this screen supports thermal querying */

            ret = NvCtrlGetAttribute(sensor_target, NV_CTRL_THERMAL_SENSOR_READING,
                                     &reading);
            if (ret != NvCtrlSuccess) {
                /* sensor information unavailable */
                reading = 0;
            }

            ret = NvCtrlGetValidAttributeValues(sensor_target,
                                                NV_CTRL_THERMAL_SENSOR_READING,
                                                &sensor_range);
            if (ret != NvCtrlSuccess) {
                /* sensor information unavailable */
                sensor_range.range.min = sensor_range.range.max = 0;
            }

            ret = NvCtrlGetAttribute(sensor_target,
                                     NV_CTRL_THERMAL_SENSOR_TARGET,
                                     &target);
            if (ret != NvCtrlSuccess) {
                /* sensor information unavailable */
                target = 0;
            }

            ret = NvCtrlGetAttribute(sensor_target, NV_CTRL_THERMAL_SENSOR_PROVIDER,
                                     &provider);
            if (ret != NvCtrlSuccess) {
                /* sensor information unavailable */
                provider = 0;
            }
            /* print sensor related information */
            draw_sensor_gui(vbox, ctk_thermal, thermal_sensor_target_type_supported,
                            cur_sensor_idx,
                            reading, sensor_range.range.min,
                            sensor_range.range.max, target, provider);
            cur_sensor_idx++;
        }
    } else {
        /* GPU Core Threshold Temperature */

        vbox1 = gtk_vbox_new(FALSE, 0);
        hbox1 = gtk_hbox_new(FALSE, 0);
<<<<<<< HEAD
        frame = gtk_frame_new(_("Slowdown Threshold"));
=======
>>>>>>> 565c4605
        gtk_box_pack_start(GTK_BOX(vbox), hbox1, FALSE, FALSE, 0);
        gtk_box_pack_start(GTK_BOX(hbox1), vbox1, FALSE, FALSE, 5);

        if (slowdown > 0) {
            frame = gtk_frame_new("Slowdown Threshold");
            gtk_box_pack_start(GTK_BOX(vbox1), frame, FALSE, FALSE, 0);

<<<<<<< HEAD
        label = gtk_label_new(_("Degrees: "));
        gtk_box_pack_start(GTK_BOX(hbox2), label, FALSE, FALSE, 0);
=======
            hbox2 = gtk_hbox_new(FALSE, 0);
            gtk_container_set_border_width(GTK_CONTAINER(hbox2), FRAME_PADDING);
            gtk_container_add(GTK_CONTAINER(frame), hbox2);
>>>>>>> 565c4605

            label = gtk_label_new("Degrees: ");
            gtk_box_pack_start(GTK_BOX(hbox2), label, FALSE, FALSE, 0);

            eventbox = gtk_event_box_new();
            gtk_box_pack_start(GTK_BOX(hbox2), eventbox, FALSE, FALSE, 0);

<<<<<<< HEAD
        s = g_strdup_printf(" %d ", trigger);
        gtk_entry_set_text(GTK_ENTRY(entry), s);
        g_free(s);
        ctk_config_set_tooltip(ctk_config, eventbox, _(__core_threshold_help));
=======
            entry = gtk_entry_new();
            gtk_entry_set_max_length(GTK_ENTRY(entry), 5);
            gtk_container_add(GTK_CONTAINER(eventbox), entry);
            gtk_widget_set_sensitive(entry, FALSE);
            gtk_entry_set_width_chars(GTK_ENTRY(entry), 5);
>>>>>>> 565c4605

            s = g_strdup_printf(" %d ", slowdown);
            gtk_entry_set_text(GTK_ENTRY(entry), s);
            g_free(s);
            ctk_config_set_tooltip(ctk_config, eventbox, __core_threshold_help);

            label = gtk_label_new(" C");
            gtk_box_pack_start(GTK_BOX(hbox2), label, FALSE, FALSE, 0);
        }

        /* GPU Core Temperature */

        table = gtk_table_new(2, 2, FALSE);
        gtk_box_pack_end(GTK_BOX(vbox1), table, FALSE, FALSE, 0);

        hbox2 = gtk_hbox_new(FALSE, 0);
        gtk_table_attach(GTK_TABLE(table), hbox2, 0, 1, 0, 1,
                         GTK_FILL, GTK_FILL | GTK_EXPAND, 5, 0);

        label = gtk_label_new(_("Core Temperature:"));
        gtk_box_pack_start(GTK_BOX(hbox2), label, FALSE, FALSE, 0);

        frame = gtk_frame_new(NULL);
        eventbox = gtk_event_box_new();
        gtk_container_add(GTK_CONTAINER(eventbox), frame);
        gtk_table_attach(GTK_TABLE(table), eventbox, 1, 2, 0, 1,
                         GTK_FILL, GTK_FILL | GTK_EXPAND, 0, 0);

        label = gtk_label_new(NULL);
        gtk_container_add(GTK_CONTAINER(frame), label);
        ctk_thermal->core_label = label;

        ctk_config_set_tooltip(ctk_config, eventbox, _(__core_temp_help));

        /* Ambient Temperature */

        ret = NvCtrlGetAttribute(ctrl_target, NV_CTRL_AMBIENT_TEMPERATURE,
                                 &ambient);

        if (ret == NvCtrlSuccess) {
            hbox2 = gtk_hbox_new(FALSE, 0);
            gtk_table_attach(GTK_TABLE(table), hbox2, 0, 1, 1, 2,
                             GTK_FILL, GTK_FILL | GTK_EXPAND, 5, 0);

            label = gtk_label_new(_("Ambient Temperature:"));
            gtk_box_pack_start(GTK_BOX(hbox2), label, FALSE, FALSE, 0);

            frame = gtk_frame_new(NULL);
            eventbox = gtk_event_box_new();
            gtk_container_add(GTK_CONTAINER(eventbox), frame);
            gtk_table_attach(GTK_TABLE(table), eventbox, 1, 2, 1, 2,
                             GTK_FILL, GTK_FILL | GTK_EXPAND, 0, 0);

            label = gtk_label_new(NULL);
            gtk_container_add(GTK_CONTAINER(frame), label);
            ctk_thermal->ambient_label = label;

            ctk_config_set_tooltip(ctk_config, eventbox, _(__ambient_temp_help));
        } else {
            ctk_thermal->ambient_label = NULL;
        }

        /* GPU Core Temperature Gauge */

        ctk_thermal->core_gauge = pack_gauge(hbox1, 25, upper,
                                             ctk_config, _(__temp_level_help));
    }
sensor_end:
    
    /* Check for if Fans present on GPU */

    if ( ctk_thermal->cooler_count == 0 ) {
        goto end;
    }

    /* Fan Information Title */
    
    vbox = gtk_vbox_new(FALSE, 5);
    hbox = gtk_hbox_new(FALSE, 0);
    gtk_box_pack_start(GTK_BOX(object), vbox, TRUE, TRUE, 0);
    gtk_box_pack_start(GTK_BOX(vbox), hbox, FALSE, FALSE, 0);

    label = gtk_label_new(_("Fan Information"));
    gtk_box_pack_start(GTK_BOX(hbox), label, FALSE, FALSE, 0);

    hsep = gtk_hseparator_new();
    gtk_box_pack_start(GTK_BOX(hbox), hsep, TRUE, TRUE, 5);
    
    ctk_thermal->fan_information_box = vbox;
    
    /* Fan Information Table */

    hbox = gtk_hbox_new(FALSE, 0);
    gtk_box_pack_start(GTK_BOX(vbox), hbox, FALSE, FALSE, 0);
    ctk_thermal->cooler_table_hbox = hbox;

    /* Create cooler level control sliders/checkbox */
    
    ctk_thermal->cooler_control = (CoolerControlPtr)
        calloc(ctk_thermal->cooler_count, sizeof(CoolerControlRec));

    for (j = 1; j <= ctk_thermal->cooler_count; j++) {

        cooler_target = NvCtrlGetTarget(system, COOLER_TARGET, pDataCooler[j]);
        if (cooler_target == NULL) {
            continue;
        }

        /* Get current cooler level and range */

        ret = NvCtrlGetAttribute(cooler_target,
                                 NV_CTRL_THERMAL_COOLER_LEVEL,
                                 &cooler_level);
        if ( ret != NvCtrlSuccess ) {
            can_access_cooler_level = FALSE;
        }

        ret = NvCtrlGetValidAttributeValues(cooler_target,
                                            NV_CTRL_THERMAL_COOLER_LEVEL,
                                            &cooler_range);
        if ( ret != NvCtrlSuccess ) {
            can_access_cooler_level = FALSE;
        }

        ctk_thermal->cooler_control[cur_cooler_idx].level = cooler_level; 
        ctk_thermal->cooler_control[cur_cooler_idx].range = cooler_range;
        ctk_thermal->cooler_control[cur_cooler_idx].ctrl_target = cooler_target;

        /* Create the object for receiving NV-CONTROL events */

        ctk_thermal->cooler_control[cur_cooler_idx].event =
            CTK_EVENT(ctk_event_new(cooler_target));

        if ( can_access_cooler_level && ctk_thermal->show_fan_control_frame ) { 
            /* 
             * Get NV_CTRL_THERMAL_COOLER_CONTROL_TYPE to decide cooler
             * control widget should be slider or checkbox.
             */

            ret = NvCtrlGetAttribute(cooler_target,
                                     NV_CTRL_THERMAL_COOLER_CONTROL_TYPE,
                                     &cooler_control_type);
            if ((ret == NvCtrlSuccess) &&
                (cooler_control_type ==
                 NV_CTRL_THERMAL_COOLER_CONTROL_TYPE_VARIABLE)) {

                adjustment =
                    GTK_ADJUSTMENT(gtk_adjustment_new(cooler_level,
                                                      cooler_range.range.min,
                                                      cooler_range.range.max,
                                                      1, 5, 0.0));
                name = g_strdup_printf(_("Fan %d Speed"), cur_cooler_idx);
                scale = ctk_scale_new(GTK_ADJUSTMENT(adjustment), name,
                                      ctk_config, G_TYPE_INT);
                ctk_thermal->cooler_control[cur_cooler_idx].widget   = scale;
                ctk_thermal->cooler_control[cur_cooler_idx].adjustment =
                    GTK_ADJUSTMENT(adjustment);

                g_signal_connect(adjustment, "value_changed",
                                 G_CALLBACK(adjustment_value_changed),
                                 (gpointer) ctk_thermal);
            } else if ((ret == NvCtrlSuccess) && 
                       (cooler_control_type ==
                        NV_CTRL_THERMAL_COOLER_CONTROL_TYPE_TOGGLE)) {
                name = g_strdup_printf(_("Fan-%d Speed"), cur_cooler_idx);

                ctk_thermal->cooler_control[cur_cooler_idx].widget = 
                    gtk_check_button_new_with_label(name);

                g_signal_connect(G_OBJECT(ctk_thermal->cooler_control
                                  [cur_cooler_idx].widget),
                                 "toggled",
                                 G_CALLBACK(cooler_control_checkbox_toggled),
                                 (gpointer) ctk_thermal);

                ctk_thermal->cooler_control[cur_cooler_idx].adjustment = NULL;
            }
            free(name);
            gtk_widget_set_sensitive(ctk_thermal->cooler_control
                                     [cur_cooler_idx].widget,
                                     cooler_control_enabled);
        }
        cur_cooler_idx++;
    }
    
    if ( ctk_thermal->cooler_count && ctk_thermal->show_fan_control_frame ) {
        /* Create the Enable Cooler control checkbox widget */

        ctk_thermal->enable_checkbox =
            gtk_check_button_new_with_label(_("Enable GPU Fan Settings"));

        gtk_toggle_button_set_active
            (GTK_TOGGLE_BUTTON(ctk_thermal->enable_checkbox),
             cooler_control_enabled);

        g_signal_connect(G_OBJECT(ctk_thermal->enable_checkbox), "toggled",
                         G_CALLBACK(cooler_control_state_toggled),
                         (gpointer) ctk_thermal);

        ctk_config_set_tooltip(ctk_config, ctk_thermal->enable_checkbox,
                               _(__enable_button_help));

        /* Create the Apply button widget */

        ctk_thermal->apply_button =
            gtk_button_new_with_label(_("Apply"));

        g_signal_connect(G_OBJECT(ctk_thermal->apply_button), "clicked",
                         G_CALLBACK(apply_button_clicked),
                         (gpointer) ctk_thermal);

        ctk_config_set_tooltip(ctk_config, ctk_thermal->apply_button,
                               _(__apply_button_help));

        gtk_widget_set_sensitive(ctk_thermal->apply_button, FALSE);

        /* Create the Reset hardware button widget */

        ctk_thermal->reset_button =
            gtk_button_new_with_label(_("Reset Hardware Defaults"));

        g_signal_connect(G_OBJECT(ctk_thermal->reset_button), "clicked",
                         G_CALLBACK(reset_button_clicked),
                         (gpointer) ctk_thermal);

        ctk_config_set_tooltip(ctk_config, ctk_thermal->reset_button,
                               _(__reset_button_help));

        gtk_widget_set_sensitive(ctk_thermal->reset_button, FALSE);

        /* Add Cooler Control frame */

        hbox = gtk_hbox_new(FALSE, 5);

        fan_control_frame = gtk_frame_new(NULL);
        gtk_container_set_border_width(GTK_CONTAINER(vbox), 0);
        gtk_box_pack_start(GTK_BOX(vbox), fan_control_frame, FALSE, FALSE, 5);
        vbox = gtk_vbox_new(FALSE, 0);
        vbox1 = gtk_vbox_new(FALSE, 0);

        gtk_container_set_border_width(GTK_CONTAINER(vbox1), 5);

        gtk_container_add(GTK_CONTAINER(fan_control_frame), vbox);
        gtk_box_pack_start(GTK_BOX(vbox), ctk_thermal->enable_checkbox,
                           TRUE, TRUE, 0);
        gtk_box_pack_start(GTK_BOX(vbox), vbox1, FALSE, FALSE, 0);

        for (i = 0; i < ctk_thermal->cooler_count; i++) {
            if (ctk_thermal->cooler_control[i].widget) {
                gtk_box_pack_start(GTK_BOX(vbox1),
                                   ctk_thermal->cooler_control[i].widget,
                                   FALSE, FALSE, 5);
            }
        }

        /* Add the Apply and Reset buttons */

        hbox = gtk_hbox_new(FALSE, 0);

        gtk_box_pack_start(GTK_BOX(hbox), ctk_thermal->apply_button,
                           FALSE, FALSE, 0);
        gtk_box_pack_start(GTK_BOX(hbox), ctk_thermal->reset_button,
                           FALSE, FALSE, 0);

        alignment = gtk_alignment_new(1, 1, 0, 0);
        gtk_container_add(GTK_CONTAINER(alignment), hbox);
        gtk_box_pack_start(GTK_BOX(vbox), alignment, TRUE, TRUE, 5);

        for (i = 0; i < ctk_thermal->cooler_count; i++) {
            g_signal_connect(G_OBJECT(ctk_thermal->cooler_control[i].event),
                             CTK_EVENT_NAME(NV_CTRL_THERMAL_COOLER_LEVEL),
                             G_CALLBACK(cooler_operating_level_changed),
                             (gpointer) ctk_thermal);
        }
        g_signal_connect(G_OBJECT(ctk_event),
                         CTK_EVENT_NAME(NV_CTRL_GPU_COOLER_MANUAL_CONTROL),
                         G_CALLBACK(cooler_control_state_received),
                         (gpointer) ctk_thermal);
    }

end:
    free(pDataSensor);
    pDataSensor = NULL;

    free(pDataCooler);
    pDataCooler = NULL;

    /* sync GUI to current server settings */
    
    sync_gui_to_modify_cooler_level(ctk_thermal);
    update_thermal_info(ctk_thermal);
    
    /* Register a timer callback to update the temperatures */

    s = g_strdup_printf(_("Thermal Monitor (GPU %d)"),
                        NvCtrlGetTargetId(ctrl_target));

    ctk_config_add_timer(ctk_thermal->ctk_config,
                         DEFAULT_UPDATE_THERMAL_INFO_TIME_INTERVAL,
                         s,
                         (GSourceFunc) update_thermal_info,
                         (gpointer) ctk_thermal);
    g_free(s);
    
    gtk_widget_show_all(GTK_WIDGET(ctk_thermal));
    
    return GTK_WIDGET(ctk_thermal);
}

GtkTextBuffer *ctk_thermal_create_help(GtkTextTagTable *table,
                                       CtkThermal *ctk_thermal)
{
    GtkTextIter i;
    GtkTextBuffer *b;

    b = gtk_text_buffer_new(table);
    
    gtk_text_buffer_get_iter_at_offset(b, &i, 0);

    ctk_help_title(b, &i, _("Thermal Settings Help"));

    /* if sensor not available skip online help */
    if (!ctk_thermal->sensor_count) {
        goto next_help;
    }

    if (!ctk_thermal->thermal_sensor_target_type_supported) {
        ctk_help_heading(b, &i, _("Slowdown Threshold"));
        ctk_help_para(b, &i, "%s", _(__core_threshold_help));

        ctk_help_heading(b, &i, _("Core Temperature"));
        ctk_help_para(b, &i, "%s", _(__core_temp_help));

        if (ctk_thermal->ambient_label) {
            ctk_help_heading(b, &i, _("Ambient Temperature"));
            ctk_help_para(b, &i, "%s", _(__ambient_temp_help));
        }
    } else {
        ctk_help_title(b, &i, _("Thermal Sensor Information Help"));

        ctk_help_heading(b, &i, _("ID"));
        ctk_help_para(b, &i, "%s", _(__thermal_sensor_id_help));

        ctk_help_heading(b, &i, _("Temperature"));
        ctk_help_para(b, &i, "%s", _(__thermal_sensor_reading_help));

        ctk_help_heading(b, &i, _("Target"));
        ctk_help_para(b, &i, "%s", _(__thermal_sensor_target_help));
        
        ctk_help_heading(b, &i, _("Provider"));
        ctk_help_para(b, &i, "%s", _(__thermal_sensor_provider_help));
    }
    ctk_help_heading(b, &i, _("Level"));
    ctk_help_para(b, &i, "%s", _(__temp_level_help));

next_help:
    /* if Fan not available skip online help */
    if (!ctk_thermal->cooler_count) {
        goto done;
    }

    ctk_help_title(b, &i, _("GPU Fan Settings Help"));

    ctk_help_heading(b, &i, _("ID"));
    ctk_help_para(b, &i, "%s", _(__fan_id_help));

<<<<<<< HEAD
    ctk_help_heading(b, &i, _("Speed (RPM)"));
    ctk_help_para(b, &i,"%s", _(__fan_rpm_help));

    ctk_help_heading(b, &i, _("Speed (%%)"));
    ctk_help_para(b, &i, "%s", _(__fan_speed_help));

    ctk_help_heading(b, &i, _("Type"));
    ctk_help_para(b, &i, "%s", _(__fan_control_type_help));

    ctk_help_heading(b, &i, _("Cooling Target"));
    ctk_help_para(b, &i, "%s", _(__fan_cooling_target_help));

    ctk_help_heading(b, &i, _("Enable GPU Fan Settings"));
    ctk_help_para(b, &i, "%s", _(__enable_button_help));

    if ( ctk_thermal->show_fan_control_frame ) {
        ctk_help_heading(b, &i, _("Enable GPU Fan Settings"));
        ctk_help_para(b, &i, "%s", _(__apply_button_help));

        ctk_help_heading(b, &i, _("Enable GPU Fan Settings"));
        ctk_help_para(b, &i, "%s", _(__reset_button_help));
=======
    if (ctk_thermal->thermal_cooler_extra_info_supported) {
        ctk_help_heading(b, &i, "Speed (RPM)");
        ctk_help_para(b, &i,"%s", __fan_rpm_help);

        ctk_help_heading(b, &i, "Target Speed (%%)");
        ctk_help_para(b, &i, "%s", __fan_target_speed_help);

        ctk_help_heading(b, &i, "Type");
        ctk_help_para(b, &i, "%s", __fan_control_type_help);

        ctk_help_heading(b, &i, "Cooling Target");
        ctk_help_para(b, &i, "%s", __fan_cooling_target_help);

    } else {
        ctk_help_heading(b, &i, "Current Speed (%%)");
        ctk_help_para(b, &i,"%s", __fan_current_speed_help);
    }

    if ( ctk_thermal->show_fan_control_frame ) {
        ctk_help_heading(b, &i, "Enable GPU Fan Settings");
        ctk_help_para(b, &i, "%s", __enable_button_help);

        ctk_help_heading(b, &i, "Apply");
        ctk_help_para(b, &i, "%s", __apply_button_help);

        ctk_help_heading(b, &i, "Reset Hardware Defaults");
        ctk_help_para(b, &i, "%s", __reset_button_help);
>>>>>>> 565c4605
    }
done:
    ctk_help_finish(b);

    return b;
}

void ctk_thermal_start_timer(GtkWidget *widget)
{
    CtkThermal *ctk_thermal = CTK_THERMAL(widget);

    /* Start the thermal timer */

    ctk_config_start_timer(ctk_thermal->ctk_config,
                           (GSourceFunc) update_thermal_info,
                           (gpointer) ctk_thermal);
}

void ctk_thermal_stop_timer(GtkWidget *widget)
{
    CtkThermal *ctk_thermal = CTK_THERMAL(widget);

    /* Stop the thermal timer */

    ctk_config_stop_timer(ctk_thermal->ctk_config,
                          (GSourceFunc) update_thermal_info,
                          (gpointer) ctk_thermal);
}<|MERGE_RESOLUTION|>--- conflicted
+++ resolved
@@ -20,7 +20,6 @@
 #include <gtk/gtk.h>
 #include <NvCtrlAttributes.h>
 #include <stdlib.h>
-#include <libintl.h>
 
 #include "ctkutils.h"
 #include "ctkscale.h"
@@ -28,9 +27,6 @@
 #include "ctkthermal.h"
 #include "ctkgauge.h"
 #include "ctkbanner.h"
-
-#define _(STRING) gettext(STRING)
-#define N_(STRING) STRING
 
 #define FRAME_PADDING 10
 #define DEFAULT_UPDATE_THERMAL_INFO_TIME_INTERVAL 1000
@@ -51,83 +47,86 @@
 static void draw_sensor_gui(GtkWidget *vbox1, CtkThermal *ctk_thermal,
                             gboolean new_target_type, gint cur_sensor_idx,
                             gint reading, gint lower, gint upper,
-                            gint target, gint provider);
+                            gint target, gint provider, gint slowdown);
 static GtkWidget *pack_gauge(GtkWidget *hbox, gint lower, gint upper,
                              CtkConfig *ctk_config, const char *help);
 
+static const char *__slowdown_threshold_help =
+"The Slowdown Threshold Temperature is the temperature "
+"at which the NVIDIA Accelerated Graphics driver will throttle "
+"the GPU to prevent damage, in \xc2\xb0"
+/* split for g_utf8_validate() */ "C.";
+
 static const char *__core_threshold_help =
-N_("The Core Slowdown Threshold Temperature is the temperature "
+"The Core Slowdown Threshold Temperature is the temperature "
 "at which the NVIDIA Accelerated Graphics driver will throttle "
-"the GPU to prevent damage, in degrees Celsius.");
+"the GPU to prevent damage, in \xc2\xb0"
+/* split for g_utf8_validate() */ "C.";
 
 static const char *__core_temp_help =
-N_("The Core Temperature is the Graphics Processing Unit's "
-"(GPU) current core temperature, in degrees Celsius.");
+"The Core Temperature is the Graphics Processing Unit's "
+"(GPU) current core temperature, in \xc2\xb0"
+/* split for g_utf8_validate() */ "C.";
 
 static const char *__ambient_temp_help =
-N_("The Ambient Temperature is the current temperature in the "
-"GPU's immediate neighbourhood, in degrees Celsius.");
+"The Ambient Temperature is the current temperature in the "
+"GPU's immediate neighbourhood, in \xc2\xb0"
+/* split for g_utf8_validate() */ "C.";
 
 static const char *__temp_level_help =
-N_("This is a graphical representation of the current GPU core "
+"This is a graphical representation of the current GPU core "
 "temperature relative to the maximum GPU Core Slowdown "
-"Threshold temperature.");
+"Threshold temperature.";
 
 static const char *__thermal_sensor_id_help =
-N_("This shows the thermal sensor's index.");
+"This shows the thermal sensor's index.";
 
 static const char *__thermal_sensor_target_help =
-N_("This shows what hardware component the thermal sensor is measuring.");
+"This shows what hardware component the thermal sensor is measuring.";
 
 static const char *__thermal_sensor_provider_help =
-N_("This shows the hardware device that provides the thermal sensor.");
+"This shows the hardware device that provides the thermal sensor.";
 
 static const char *__thermal_sensor_reading_help =
-N_("This shows the thermal sensor's current reading.");
+"This shows the thermal sensor's current reading.";
 
 static const char * __enable_button_help =
-N_("The Enable GPU Fan Settings checkbox enables access to control GPU Fan "
-"Speed.  This option is available after enabling coolbits for GPU Fan control."
-"Note that controlling your GPU Fan Speed is not recommended and "
-"is done at your own risk. You should never have to enable this.");
+"The Enable GPU Fan Settings checkbox enables access to control GPU Fan "
+"Speed.  Manually configuring the GPU fan speed is not normally required; the "
+"speed should adjust automatically based on current temperature and load.";
 
 static const char * __fan_id_help =
-N_("This shows the GPU Fan's index.");
+"This shows the GPU Fan's index.";
 
 static const char * __fan_rpm_help =
-N_("This shows the current GPU Fan Speed in rotations per minute (RPM).");
-
-<<<<<<< HEAD
-static const char * __fan_speed_help =
-N_("This shows the current GPU Fan Speed level as a percentage.");
-=======
+"This shows the current GPU Fan Speed in rotations per minute (RPM).";
+
 static const char * __fan_current_speed_help =
 "This shows the current GPU Fan Speed level as a percentage.";
->>>>>>> 565c4605
 
 static const char * __fan_target_speed_help =
 "This shows the target GPU Fan Speed level as a percentage.";
 
 static const char * __fan_control_type_help =
-N_("Fan Type indicates if and how this fan may be controlled.  Possible "
+"Fan Type indicates if and how this fan may be controlled.  Possible "
 "types are Variable, Toggle or Restricted.  Variable fans can be "
 "freely adjusted within a given range, while Toggle fans can "
 "be turned either ON or OFF.  Restricted fans are not adjustable "
-"under end user control.");
+"under end user control.";
 
 static const char * __fan_cooling_target_help =
-N_("Fan target shows which graphics device component is being cooled by "
+"Fan target shows which graphics device component is being cooled by "
 "a given fan.  The target may be GPU, Memory, Power Supply or "
-"All.");
+"All.";
 
 static const char * __apply_button_help =
-N_("The Apply button allows you to set the desired speed for the "
+"The Apply button allows you to set the desired speed for the "
 "GPU Fans. Slider positions are only applied "
-"after clicking this button.");
+"after clicking this button.";
 
 static const char * __reset_button_help =
-N_("The Reset Hardware Defaults button lets you restore the original GPU "
-"Fan Speed and Fan control policy.");
+"The Reset Hardware Defaults button lets you restore the original GPU "
+"Fan Speed and Fan control policy.";
 
 GType ctk_thermal_get_type(void)
 {
@@ -203,19 +202,14 @@
     gtk_box_pack_start(GTK_BOX(ctk_thermal->cooler_table_hbox),
                        table, FALSE, FALSE, 0);
 
-    label = gtk_label_new(_("ID"));
+    label = gtk_label_new("ID");
     gtk_misc_set_alignment(GTK_MISC(label), 0.0f, 0.5f);
     eventbox = gtk_event_box_new();
     gtk_table_attach(GTK_TABLE(table), eventbox, 0, 1, 0, 1,
                      GTK_FILL, GTK_FILL | GTK_EXPAND, 5, 0);
     gtk_container_add(GTK_CONTAINER(eventbox), label);
-    ctk_config_set_tooltip(ctk_thermal->ctk_config, eventbox, _(__fan_id_help));
-
-<<<<<<< HEAD
-    label = gtk_label_new(_("Speed (RPM)"));
-    gtk_misc_set_alignment(GTK_MISC(label), 0.0f, 0.5f);
-=======
->>>>>>> 565c4605
+    ctk_config_set_tooltip(ctk_thermal->ctk_config, eventbox, __fan_id_help);
+
     eventbox = gtk_event_box_new();
     if (cooler_extra_info) {
         current_speed_attr = NV_CTRL_THERMAL_COOLER_SPEED;
@@ -232,35 +226,6 @@
     gtk_table_attach(GTK_TABLE(table), eventbox, 1, 2, 0, 1,
                      GTK_FILL, GTK_FILL | GTK_EXPAND, 5, 0);
     gtk_container_add(GTK_CONTAINER(eventbox), label);
-<<<<<<< HEAD
-    ctk_config_set_tooltip(ctk_thermal->ctk_config, eventbox, _(__fan_rpm_help));
-
-    label = gtk_label_new(_("Speed (%)"));
-    gtk_misc_set_alignment(GTK_MISC(label), 0.0f, 0.5f);
-    eventbox = gtk_event_box_new();
-    gtk_table_attach(GTK_TABLE(table), eventbox, 2, 3, 0, 1,
-                     GTK_FILL, GTK_FILL | GTK_EXPAND, 5, 0);
-    gtk_container_add(GTK_CONTAINER(eventbox), label);
-    ctk_config_set_tooltip(ctk_thermal->ctk_config, eventbox, _(__fan_speed_help));
-
-    label = gtk_label_new(_("Control Type"));
-    gtk_misc_set_alignment(GTK_MISC(label), 0.0f, 0.5f);
-    eventbox = gtk_event_box_new();
-    gtk_table_attach(GTK_TABLE(table), eventbox, 3, 4, 0, 1,
-                     GTK_FILL, GTK_FILL | GTK_EXPAND, 5, 0);
-    gtk_container_add(GTK_CONTAINER(eventbox), label);
-    ctk_config_set_tooltip(ctk_thermal->ctk_config, eventbox,
-                           _(__fan_control_type_help));
-
-    label = gtk_label_new(_("Cooling Target"));
-    gtk_misc_set_alignment(GTK_MISC(label), 0.0f, 0.5f);
-    eventbox = gtk_event_box_new();
-    gtk_table_attach(GTK_TABLE(table), eventbox, 4, 5, 0, 1,
-                     GTK_FILL, GTK_FILL | GTK_EXPAND, 5, 0);
-    gtk_container_add(GTK_CONTAINER(eventbox), label);
-    ctk_config_set_tooltip(ctk_thermal->ctk_config, eventbox,
-                           _(__fan_cooling_target_help));
-=======
 
     if (cooler_extra_info) {
         label = gtk_label_new("Target Speed (%)");
@@ -290,7 +255,6 @@
         ctk_config_set_tooltip(ctk_thermal->ctk_config, eventbox,
                                __fan_cooling_target_help);
     }
->>>>>>> 565c4605
 
     /* Fill the cooler info */
     for (i = 0; i < ctk_thermal->cooler_count; i++) {
@@ -312,7 +276,7 @@
             tmp_str = g_strdup_printf("%d", speed);
         }
         else {
-            tmp_str = g_strdup_printf(_("Unsupported"));
+            tmp_str = g_strdup_printf("Unsupported");
         }
         label = gtk_label_new(tmp_str);
         gtk_misc_set_alignment(GTK_MISC(label), 0.0f, 0.5f);
@@ -335,50 +299,6 @@
                              GTK_FILL, GTK_FILL | GTK_EXPAND, 5, 0);
             free(tmp_str);
 
-<<<<<<< HEAD
-        ret = NvCtrlGetAttribute(ctk_thermal->cooler_control[i].ctrl_target,
-                                 NV_CTRL_THERMAL_COOLER_CONTROL_TYPE,
-                                 &cooler_type);
-        if (ret != NvCtrlSuccess) {
-            /* cooler information no longer available */
-            return FALSE;
-        }
-        if (cooler_type == NV_CTRL_THERMAL_COOLER_CONTROL_TYPE_VARIABLE) {
-            tmp_str = g_strdup_printf(_("Variable"));
-        } else if (cooler_type == NV_CTRL_THERMAL_COOLER_CONTROL_TYPE_TOGGLE) {
-            tmp_str = g_strdup_printf(_("Toggle"));
-        } else if (cooler_type == NV_CTRL_THERMAL_COOLER_CONTROL_TYPE_NONE) {
-            tmp_str = g_strdup_printf(_("Restricted"));
-        }
-        label = gtk_label_new(tmp_str);
-        gtk_misc_set_alignment(GTK_MISC(label), 0.0f, 0.5f);
-        gtk_table_attach(GTK_TABLE(table), label, 3, 4, row_idx, row_idx+1,
-                         GTK_FILL, GTK_FILL | GTK_EXPAND, 5, 0);
-        free(tmp_str);
-
-        ret = NvCtrlGetAttribute(ctk_thermal->cooler_control[i].ctrl_target,
-                                 NV_CTRL_THERMAL_COOLER_TARGET,
-                                 &cooler_target);
-        if (ret != NvCtrlSuccess) {
-            /* cooler information no longer available */
-            return FALSE;
-        }
-        switch(cooler_target) {
-            case NV_CTRL_THERMAL_COOLER_TARGET_GPU: 
-                tmp_str = g_strdup_printf(_("GPU"));
-                break;
-            case NV_CTRL_THERMAL_COOLER_TARGET_MEMORY:      
-                tmp_str = g_strdup_printf(_("Memory"));
-                break;
-            case NV_CTRL_THERMAL_COOLER_TARGET_POWER_SUPPLY:             
-                tmp_str = g_strdup_printf(_("Power Supply"));
-                break;    
-            case NV_CTRL_THERMAL_COOLER_TARGET_GPU_RELATED:  
-                tmp_str = g_strdup_printf(_("GPU, Memory, and Power Supply"));
-                break;
-            default:
-                break;
-=======
             ret = NvCtrlGetAttribute(ctk_thermal->cooler_control[i].ctrl_target,
                                      NV_CTRL_THERMAL_COOLER_CONTROL_TYPE,
                                      &cooler_type);
@@ -434,7 +354,6 @@
             gtk_table_attach(GTK_TABLE(table), label, 4, 5, row_idx, row_idx+1,
                              GTK_FILL, GTK_FILL | GTK_EXPAND, 5, 0);
             free(tmp_str);
->>>>>>> 565c4605
         }
     }
 
@@ -558,8 +477,9 @@
 
     /* Update the status bar */
 
-    ctk_config_statusbar_message(ctk_thermal->ctk_config, 
-                                 enabled?_("GPU Fan control enabled."):_("GPU Fan control disabled."));
+    ctk_config_statusbar_message(ctk_thermal->ctk_config,
+                                 "GPU Fan control %sabled.",
+                                 enabled?"en":"dis");
 
 } /* cooler_control_state_update_gui() */
 
@@ -703,7 +623,7 @@
 
             if ( ret != NvCtrlSuccess ) {
                 ctk_config_statusbar_message(ctk_thermal->ctk_config,
-                                             _("Failed to set new Fan Speed!"));
+                                             "Failed to set new Fan Speed!");
                 return;
             }
             ctk_thermal->cooler_control[i].changed = FALSE;
@@ -725,7 +645,7 @@
     gtk_widget_set_sensitive(ctk_thermal->reset_button, TRUE);
     
     ctk_config_statusbar_message(ctk_thermal->ctk_config,
-                                 _("Set new Fan Speed."));
+                                 "Set new Fan Speed.");
 } /* apply_button_clicked() */
 
 
@@ -771,10 +691,10 @@
     
     if ( reset_failed ) {
         ctk_config_statusbar_message(ctk_thermal->ctk_config,
-                                     _("Failed to reset fan speed default value!"));
+                                     "Failed to reset fan speed default value!");
     } else {
         ctk_config_statusbar_message(ctk_thermal->ctk_config,
-                                     _("Reset to fan speed default value."));
+                                     "Reset to fan speed default value.");
     }
     return;
 
@@ -1035,7 +955,7 @@
     vbox = gtk_vbox_new(FALSE, 0);
     gtk_box_pack_start(GTK_BOX(hbox), vbox, FALSE, FALSE, 0);
 
-    frame = gtk_frame_new(_("Temperature"));
+    frame = gtk_frame_new("Temperature");
     gtk_box_pack_start(GTK_BOX(vbox), frame, FALSE, FALSE, 0);
 
     hbox = gtk_hbox_new(FALSE, 0);
@@ -1060,7 +980,7 @@
 static void draw_sensor_gui(GtkWidget *vbox1, CtkThermal *ctk_thermal,
                             gboolean new_target_type, gint cur_sensor_idx,
                             gint reading, gint lower, gint upper,
-                            gint target, gint provider)
+                            gint target, gint provider, gint slowdown)
 {
     GtkWidget *hbox, *hbox1, *hbox2, *vbox, *vbox2, *table;
     GtkWidget *frame, *label, *hsep;
@@ -1083,7 +1003,7 @@
     /* GPU sensor ID */
 
     hbox2 = gtk_hbox_new(FALSE, 0);
-    s = g_strdup_printf(_("ID: %d"), cur_sensor_idx);
+    s = g_strdup_printf("ID: %d", cur_sensor_idx);
     label = gtk_label_new(s);
     g_free(s);
     gtk_box_pack_start(GTK_BOX(vbox), hbox2, FALSE, FALSE, 0);
@@ -1100,9 +1020,9 @@
     /* sensor target type */
     if (target) {
         add_table_row_with_help_text(table, ctk_thermal->ctk_config,
-                                _(__thermal_sensor_target_help),
+                                __thermal_sensor_target_help,
                                 0, 0, 0, 0.5,
-                                _("Target:"), 0, 0.5,
+                                "Target:", 0, 0.5,
                                 get_nvctrl_format_name(targetFormatNames, target));
         ctk_thermal->sensor_info[cur_sensor_idx].target_type = label;
     } else {
@@ -1112,22 +1032,35 @@
     /* sensor provider type */
     if (provider) {
         add_table_row_with_help_text(table, ctk_thermal->ctk_config,
-                                _(__thermal_sensor_provider_help),
+                                __thermal_sensor_provider_help,
                                 1, 0, 0, 0.5,
-                                _("Provider:"), 0, 0.5,
+                                "Provider:", 0, 0.5,
                                 get_nvctrl_format_name(providerFormatNames, provider));
         ctk_thermal->sensor_info[cur_sensor_idx].provider_type = label;
     } else {
         ctk_thermal->sensor_info[cur_sensor_idx].provider_type = NULL;
     }
     
+    /* Upper limit, slowdown threshold */
+    if (slowdown > 0) {
+        s = g_strdup_printf("%d\xc2\xb0" /* split for g_utf8_validate() */ "C",
+                             slowdown);
+        add_table_row_with_help_text(table, ctk_thermal->ctk_config,
+                                __slowdown_threshold_help,
+                                2, 0, 0, 0.5,
+                                "Slowdown Temp:", 0, 0.5,
+                                s);
+        ctk_thermal->sensor_info[cur_sensor_idx].provider_type = label;
+        g_free(s);
+    }
+
     /* thermal sensor reading */
     if (reading) {
         hbox2 = gtk_hbox_new(FALSE, 0);
         gtk_table_attach(GTK_TABLE(table), hbox2, 0, 1, 3, 4,
                          GTK_FILL, GTK_FILL | GTK_EXPAND, 0, 0);
 
-        label = gtk_label_new(_("Temperature:"));
+        label = gtk_label_new("Temperature:");
         gtk_box_pack_start(GTK_BOX(hbox2), label, FALSE, FALSE, 0);
 
         frame = gtk_frame_new(NULL);
@@ -1140,7 +1073,7 @@
         gtk_container_add(GTK_CONTAINER(frame), label);
         ctk_thermal->sensor_info[cur_sensor_idx].temp_label = label;
         ctk_config_set_tooltip(ctk_thermal->ctk_config, eventbox,
-                               _(__thermal_sensor_reading_help));
+                               __thermal_sensor_reading_help);
     } else {
         ctk_thermal->sensor_info[cur_sensor_idx].temp_label = NULL;
     }
@@ -1148,7 +1081,7 @@
     /* GPU Core Temperature Gauge */
     ctk_thermal->sensor_info[cur_sensor_idx].core_gauge =
         pack_gauge(hbox, lower, upper,
-                   ctk_thermal->ctk_config, _(__temp_level_help));
+                   ctk_thermal->ctk_config, __temp_level_help);
      
     /* add horizontal bar between sensors */
     if (cur_sensor_idx+1 != ctk_thermal->sensor_count) {
@@ -1325,7 +1258,7 @@
         }
         hbox1 = gtk_hbox_new(FALSE, FRAME_PADDING);
         gtk_box_pack_start(GTK_BOX(vbox), hbox1, FALSE, FALSE, 0);
-        label = gtk_label_new(_("Thermal Sensor Information"));
+        label = gtk_label_new("Thermal Sensor Information");
         gtk_box_pack_start(GTK_BOX(hbox1), label, FALSE, FALSE, 0);
 
         hsep = gtk_hseparator_new();
@@ -1383,7 +1316,7 @@
             draw_sensor_gui(vbox, ctk_thermal, thermal_sensor_target_type_supported,
                             cur_sensor_idx,
                             reading, sensor_range.range.min,
-                            sensor_range.range.max, target, provider);
+                            sensor_range.range.max, target, provider, slowdown);
             cur_sensor_idx++;
         }
     } else {
@@ -1391,10 +1324,6 @@
 
         vbox1 = gtk_vbox_new(FALSE, 0);
         hbox1 = gtk_hbox_new(FALSE, 0);
-<<<<<<< HEAD
-        frame = gtk_frame_new(_("Slowdown Threshold"));
-=======
->>>>>>> 565c4605
         gtk_box_pack_start(GTK_BOX(vbox), hbox1, FALSE, FALSE, 0);
         gtk_box_pack_start(GTK_BOX(hbox1), vbox1, FALSE, FALSE, 5);
 
@@ -1402,14 +1331,9 @@
             frame = gtk_frame_new("Slowdown Threshold");
             gtk_box_pack_start(GTK_BOX(vbox1), frame, FALSE, FALSE, 0);
 
-<<<<<<< HEAD
-        label = gtk_label_new(_("Degrees: "));
-        gtk_box_pack_start(GTK_BOX(hbox2), label, FALSE, FALSE, 0);
-=======
             hbox2 = gtk_hbox_new(FALSE, 0);
             gtk_container_set_border_width(GTK_CONTAINER(hbox2), FRAME_PADDING);
             gtk_container_add(GTK_CONTAINER(frame), hbox2);
->>>>>>> 565c4605
 
             label = gtk_label_new("Degrees: ");
             gtk_box_pack_start(GTK_BOX(hbox2), label, FALSE, FALSE, 0);
@@ -1417,18 +1341,11 @@
             eventbox = gtk_event_box_new();
             gtk_box_pack_start(GTK_BOX(hbox2), eventbox, FALSE, FALSE, 0);
 
-<<<<<<< HEAD
-        s = g_strdup_printf(" %d ", trigger);
-        gtk_entry_set_text(GTK_ENTRY(entry), s);
-        g_free(s);
-        ctk_config_set_tooltip(ctk_config, eventbox, _(__core_threshold_help));
-=======
             entry = gtk_entry_new();
             gtk_entry_set_max_length(GTK_ENTRY(entry), 5);
             gtk_container_add(GTK_CONTAINER(eventbox), entry);
             gtk_widget_set_sensitive(entry, FALSE);
             gtk_entry_set_width_chars(GTK_ENTRY(entry), 5);
->>>>>>> 565c4605
 
             s = g_strdup_printf(" %d ", slowdown);
             gtk_entry_set_text(GTK_ENTRY(entry), s);
@@ -1448,7 +1365,7 @@
         gtk_table_attach(GTK_TABLE(table), hbox2, 0, 1, 0, 1,
                          GTK_FILL, GTK_FILL | GTK_EXPAND, 5, 0);
 
-        label = gtk_label_new(_("Core Temperature:"));
+        label = gtk_label_new("Core Temperature:");
         gtk_box_pack_start(GTK_BOX(hbox2), label, FALSE, FALSE, 0);
 
         frame = gtk_frame_new(NULL);
@@ -1461,7 +1378,7 @@
         gtk_container_add(GTK_CONTAINER(frame), label);
         ctk_thermal->core_label = label;
 
-        ctk_config_set_tooltip(ctk_config, eventbox, _(__core_temp_help));
+        ctk_config_set_tooltip(ctk_config, eventbox, __core_temp_help);
 
         /* Ambient Temperature */
 
@@ -1473,7 +1390,7 @@
             gtk_table_attach(GTK_TABLE(table), hbox2, 0, 1, 1, 2,
                              GTK_FILL, GTK_FILL | GTK_EXPAND, 5, 0);
 
-            label = gtk_label_new(_("Ambient Temperature:"));
+            label = gtk_label_new("Ambient Temperature:");
             gtk_box_pack_start(GTK_BOX(hbox2), label, FALSE, FALSE, 0);
 
             frame = gtk_frame_new(NULL);
@@ -1486,7 +1403,7 @@
             gtk_container_add(GTK_CONTAINER(frame), label);
             ctk_thermal->ambient_label = label;
 
-            ctk_config_set_tooltip(ctk_config, eventbox, _(__ambient_temp_help));
+            ctk_config_set_tooltip(ctk_config, eventbox, __ambient_temp_help);
         } else {
             ctk_thermal->ambient_label = NULL;
         }
@@ -1494,7 +1411,7 @@
         /* GPU Core Temperature Gauge */
 
         ctk_thermal->core_gauge = pack_gauge(hbox1, 25, upper,
-                                             ctk_config, _(__temp_level_help));
+                                             ctk_config, __temp_level_help);
     }
 sensor_end:
     
@@ -1511,7 +1428,7 @@
     gtk_box_pack_start(GTK_BOX(object), vbox, TRUE, TRUE, 0);
     gtk_box_pack_start(GTK_BOX(vbox), hbox, FALSE, FALSE, 0);
 
-    label = gtk_label_new(_("Fan Information"));
+    label = gtk_label_new("Fan Information");
     gtk_box_pack_start(GTK_BOX(hbox), label, FALSE, FALSE, 0);
 
     hsep = gtk_hseparator_new();
@@ -1580,7 +1497,7 @@
                                                       cooler_range.range.min,
                                                       cooler_range.range.max,
                                                       1, 5, 0.0));
-                name = g_strdup_printf(_("Fan %d Speed"), cur_cooler_idx);
+                name = g_strdup_printf("Fan %d Speed", cur_cooler_idx);
                 scale = ctk_scale_new(GTK_ADJUSTMENT(adjustment), name,
                                       ctk_config, G_TYPE_INT);
                 ctk_thermal->cooler_control[cur_cooler_idx].widget   = scale;
@@ -1593,7 +1510,7 @@
             } else if ((ret == NvCtrlSuccess) && 
                        (cooler_control_type ==
                         NV_CTRL_THERMAL_COOLER_CONTROL_TYPE_TOGGLE)) {
-                name = g_strdup_printf(_("Fan-%d Speed"), cur_cooler_idx);
+                name = g_strdup_printf("Fan-%d Speed", cur_cooler_idx);
 
                 ctk_thermal->cooler_control[cur_cooler_idx].widget = 
                     gtk_check_button_new_with_label(name);
@@ -1618,7 +1535,7 @@
         /* Create the Enable Cooler control checkbox widget */
 
         ctk_thermal->enable_checkbox =
-            gtk_check_button_new_with_label(_("Enable GPU Fan Settings"));
+            gtk_check_button_new_with_label("Enable GPU Fan Settings");
 
         gtk_toggle_button_set_active
             (GTK_TOGGLE_BUTTON(ctk_thermal->enable_checkbox),
@@ -1629,33 +1546,33 @@
                          (gpointer) ctk_thermal);
 
         ctk_config_set_tooltip(ctk_config, ctk_thermal->enable_checkbox,
-                               _(__enable_button_help));
+                               __enable_button_help);
 
         /* Create the Apply button widget */
 
         ctk_thermal->apply_button =
-            gtk_button_new_with_label(_("Apply"));
+            gtk_button_new_with_label("Apply");
 
         g_signal_connect(G_OBJECT(ctk_thermal->apply_button), "clicked",
                          G_CALLBACK(apply_button_clicked),
                          (gpointer) ctk_thermal);
 
         ctk_config_set_tooltip(ctk_config, ctk_thermal->apply_button,
-                               _(__apply_button_help));
+                               __apply_button_help);
 
         gtk_widget_set_sensitive(ctk_thermal->apply_button, FALSE);
 
         /* Create the Reset hardware button widget */
 
         ctk_thermal->reset_button =
-            gtk_button_new_with_label(_("Reset Hardware Defaults"));
+            gtk_button_new_with_label("Reset Hardware Defaults");
 
         g_signal_connect(G_OBJECT(ctk_thermal->reset_button), "clicked",
                          G_CALLBACK(reset_button_clicked),
                          (gpointer) ctk_thermal);
 
         ctk_config_set_tooltip(ctk_config, ctk_thermal->reset_button,
-                               _(__reset_button_help));
+                               __reset_button_help);
 
         gtk_widget_set_sensitive(ctk_thermal->reset_button, FALSE);
 
@@ -1723,7 +1640,7 @@
     
     /* Register a timer callback to update the temperatures */
 
-    s = g_strdup_printf(_("Thermal Monitor (GPU %d)"),
+    s = g_strdup_printf("Thermal Monitor (GPU %d)",
                         NvCtrlGetTargetId(ctrl_target));
 
     ctk_config_add_timer(ctk_thermal->ctk_config,
@@ -1748,7 +1665,7 @@
     
     gtk_text_buffer_get_iter_at_offset(b, &i, 0);
 
-    ctk_help_title(b, &i, _("Thermal Settings Help"));
+    ctk_help_title(b, &i, "Thermal Settings Help");
 
     /* if sensor not available skip online help */
     if (!ctk_thermal->sensor_count) {
@@ -1756,33 +1673,33 @@
     }
 
     if (!ctk_thermal->thermal_sensor_target_type_supported) {
-        ctk_help_heading(b, &i, _("Slowdown Threshold"));
-        ctk_help_para(b, &i, "%s", _(__core_threshold_help));
-
-        ctk_help_heading(b, &i, _("Core Temperature"));
-        ctk_help_para(b, &i, "%s", _(__core_temp_help));
+        ctk_help_heading(b, &i, "Slowdown Threshold");
+        ctk_help_para(b, &i, "%s", __core_threshold_help);
+
+        ctk_help_heading(b, &i, "Core Temperature");
+        ctk_help_para(b, &i, "%s", __core_temp_help);
 
         if (ctk_thermal->ambient_label) {
-            ctk_help_heading(b, &i, _("Ambient Temperature"));
-            ctk_help_para(b, &i, "%s", _(__ambient_temp_help));
+            ctk_help_heading(b, &i, "Ambient Temperature");
+            ctk_help_para(b, &i, "%s", __ambient_temp_help);
         }
     } else {
-        ctk_help_title(b, &i, _("Thermal Sensor Information Help"));
-
-        ctk_help_heading(b, &i, _("ID"));
-        ctk_help_para(b, &i, "%s", _(__thermal_sensor_id_help));
-
-        ctk_help_heading(b, &i, _("Temperature"));
-        ctk_help_para(b, &i, "%s", _(__thermal_sensor_reading_help));
-
-        ctk_help_heading(b, &i, _("Target"));
-        ctk_help_para(b, &i, "%s", _(__thermal_sensor_target_help));
+        ctk_help_title(b, &i, "Thermal Sensor Information Help");
+
+        ctk_help_heading(b, &i, "ID");
+        ctk_help_para(b, &i, "%s", __thermal_sensor_id_help);
+
+        ctk_help_heading(b, &i, "Temperature");
+        ctk_help_para(b, &i, "%s", __thermal_sensor_reading_help);
+
+        ctk_help_heading(b, &i, "Target");
+        ctk_help_para(b, &i, "%s", __thermal_sensor_target_help);
         
-        ctk_help_heading(b, &i, _("Provider"));
-        ctk_help_para(b, &i, "%s", _(__thermal_sensor_provider_help));
-    }
-    ctk_help_heading(b, &i, _("Level"));
-    ctk_help_para(b, &i, "%s", _(__temp_level_help));
+        ctk_help_heading(b, &i, "Provider");
+        ctk_help_para(b, &i, "%s", __thermal_sensor_provider_help);
+    }
+    ctk_help_heading(b, &i, "Level");
+    ctk_help_para(b, &i, "%s", __temp_level_help);
 
 next_help:
     /* if Fan not available skip online help */
@@ -1790,34 +1707,11 @@
         goto done;
     }
 
-    ctk_help_title(b, &i, _("GPU Fan Settings Help"));
-
-    ctk_help_heading(b, &i, _("ID"));
-    ctk_help_para(b, &i, "%s", _(__fan_id_help));
-
-<<<<<<< HEAD
-    ctk_help_heading(b, &i, _("Speed (RPM)"));
-    ctk_help_para(b, &i,"%s", _(__fan_rpm_help));
-
-    ctk_help_heading(b, &i, _("Speed (%%)"));
-    ctk_help_para(b, &i, "%s", _(__fan_speed_help));
-
-    ctk_help_heading(b, &i, _("Type"));
-    ctk_help_para(b, &i, "%s", _(__fan_control_type_help));
-
-    ctk_help_heading(b, &i, _("Cooling Target"));
-    ctk_help_para(b, &i, "%s", _(__fan_cooling_target_help));
-
-    ctk_help_heading(b, &i, _("Enable GPU Fan Settings"));
-    ctk_help_para(b, &i, "%s", _(__enable_button_help));
-
-    if ( ctk_thermal->show_fan_control_frame ) {
-        ctk_help_heading(b, &i, _("Enable GPU Fan Settings"));
-        ctk_help_para(b, &i, "%s", _(__apply_button_help));
-
-        ctk_help_heading(b, &i, _("Enable GPU Fan Settings"));
-        ctk_help_para(b, &i, "%s", _(__reset_button_help));
-=======
+    ctk_help_title(b, &i, "GPU Fan Settings Help");
+
+    ctk_help_heading(b, &i, "ID");
+    ctk_help_para(b, &i, "%s", __fan_id_help);
+
     if (ctk_thermal->thermal_cooler_extra_info_supported) {
         ctk_help_heading(b, &i, "Speed (RPM)");
         ctk_help_para(b, &i,"%s", __fan_rpm_help);
@@ -1845,7 +1739,6 @@
 
         ctk_help_heading(b, &i, "Reset Hardware Defaults");
         ctk_help_para(b, &i, "%s", __reset_button_help);
->>>>>>> 565c4605
     }
 done:
     ctk_help_finish(b);

--- conflicted
+++ resolved
@@ -35,6 +35,10 @@
 #include "ctkwindow.h"
 
 #include "ctkframelock.h"
+#include "ctkgvi.h"
+#include "ctkgvo.h"
+#include "ctkgvo-sync.h"
+#include "ctkgvo-csc.h"
 #include "ctkconfig.h"
 #include "ctkutils.h"
 
@@ -49,6 +53,7 @@
 #include "ctkmultisample.h"
 #include "ctkthermal.h"
 #include "ctkpowermizer.h"
+#include "ctkvcs.h"
 #include "ctk3dvisionpro.h"
 
 #include "ctkdisplaydevice.h"
@@ -71,11 +76,7 @@
 
 #include "opengl_loading.h"
 
-<<<<<<< HEAD
-#include "ctkpowermode.h"
-=======
 #define _(STRING) gettext(STRING)
->>>>>>> 159e58e5
 
 /* column enumeration */
 
@@ -237,66 +238,6 @@
 
     if (ctk_config->conf->booleans & CONFIG_PROPERTIES_SHOW_QUIT_DIALOG) {
         /* ask for confirmation */
-
-        const char *beg = "You have pending changes on following page(s):\n\n";
-        const char *end = "Do you really want to quit?";
-        const char *prefix;
-        char *pages, *tmp;
-
-        pages = strdup("");
-        if (ctk_config->pending_config) {
-
-            if (ctk_config->pending_config &
-                    CTK_CONFIG_PENDING_APPLY_DISPLAY_CONFIG) {
-                prefix = (strlen(pages) == 0) ? "" : ",\n";
-                tmp = nvstrcat(pages, prefix,
-                               "X Server Display Configuration - Apply", NULL);
-                free(pages);
-                pages = tmp;
-            }
-            if (ctk_config->pending_config &
-                    CTK_CONFIG_PENDING_WRITE_DISPLAY_CONFIG) {
-                prefix = (strlen(pages) == 0) ? "" : ",\n";
-                tmp = nvstrcat(pages, prefix,
-                               "X Server Display Configuration - "
-                               "Save to X Configuration File", NULL);
-                free(pages);
-                pages = tmp;
-            }
-            if (ctk_config->pending_config &
-                    CTK_CONFIG_PENDING_WRITE_MOSAIC_CONFIG) {
-                prefix = (strlen(pages) == 0) ? "" : ",\n";
-                tmp = nvstrcat(pages, prefix,
-                               "SLI Mosaic Mode Settings - "
-                               "Save to X Configuration File", NULL);
-                free(pages);
-                pages = tmp;
-            }
-            if (ctk_config->pending_config &
-                    CTK_CONFIG_PENDING_WRITE_APP_PROFILES) {
-                prefix = (strlen(pages) == 0) ? "" : ",\n";
-                tmp = nvstrcat(pages, prefix,
-                               "Application Profiles - Save Changes", NULL);
-                free(pages);
-                pages = tmp;
-            }
-
-            if (pages[0] != '\0') {
-                tmp = nvstrcat(beg, pages, "\n\n", end, NULL);
-                gtk_label_set_text(
-                    GTK_LABEL(ctk_window->quit_dialog_pending_label),
-                    tmp);
-            } else {
-                gtk_label_set_text(
-                    GTK_LABEL(ctk_window->quit_dialog_pending_label),
-                    "You have pending changes.\n\n"
-                    "Do you really want to quit?");
-            }
-        } else {
-            gtk_label_set_text(GTK_LABEL(ctk_window->quit_dialog_pending_label),
-                               end);
-        }
-
         gtk_widget_show_all(ctk_window->quit_dialog);
     } else {
         /* doesn't return */
@@ -505,12 +446,12 @@
 
     CtrlTargetNode *node;
     CtrlTarget *server_target = NULL;
-    CtrlTarget *ctrl_target = NULL;
 
     CtkEvent *ctk_event;
     CtkConfig *ctk_config;
 
     gint column_offset;
+    gboolean slimm_page_added; /* XXX Kludge to only show one SLIMM page */
 
     /* create the new object */
 
@@ -698,24 +639,13 @@
                          NULL, ctk_display_config_selected,
                          ctk_display_config_unselected);
             }
-
-        }
-    }
-
-    /* Platform Power Mode */
-
-    ctrl_target = NvCtrlGetDefaultTargetByType(system, GPU_TARGET);
-    ctk_event = CTK_EVENT(ctk_event_new(ctrl_target));
-    widget = ctk_powermode_new(ctrl_target, ctk_config, ctk_event);
-    if (widget) {
-        help = ctk_powermode_create_help(tag_table, CTK_POWERMODE(widget));
-        add_page(widget, help, ctk_window, NULL, NULL,
-                 "Platform Power Mode",
-                 NULL, ctk_powermode_start_timer, ctk_powermode_stop_timer);
-    }
+        }
+    }
+
 
     /* add the per-screen entries into the tree model */
 
+    slimm_page_added = FALSE;
     for (node = system->targets[X_SCREEN_TARGET]; node; node = node->next) {
 
         gchar *screen_name;
@@ -756,8 +686,6 @@
                            CTK_WINDOW_CONFIG_FILE_ATTRIBUTES_FUNC_COLUMN,
                            NULL, -1);
 
-<<<<<<< HEAD
-=======
         if (!slimm_page_added) {
             /* SLI Mosaic Mode information */
 
@@ -770,7 +698,6 @@
             }
         }
 
->>>>>>> 159e58e5
         /*
          * color correction, if RandR per-CRTC color correction is not
          * available
@@ -836,8 +763,6 @@
             add_page(child, help, ctk_window, &iter, NULL, _("VDPAU Information"),
                      NULL, NULL, NULL);
         }
-<<<<<<< HEAD
-=======
 
         /* gvo (Graphics To Video Out) */
 
@@ -874,7 +799,6 @@
                          ctk_gvo_csc_select, ctk_gvo_csc_unselect);
             }
         }
->>>>>>> 159e58e5
     }
 
     /* add the per-gpu entries into the tree model */
@@ -971,8 +895,6 @@
                             data, ctk_window->attribute_list);
     }
 
-<<<<<<< HEAD
-=======
     /* add the per-vcs (e.g. Quadro Plex) entries into the tree model */
 
     for (node = system->targets[VCS_TARGET]; node; node = node->next) {
@@ -1081,7 +1003,6 @@
                            ctk_gvi_stop_timer, -1);
 
     }
->>>>>>> 159e58e5
     /*
      * add the frame lock page, if any of the X screens support
      * frame lock
@@ -1332,7 +1253,7 @@
     /*
      * Add a reference to the object and sink (remove) the floating (gtk)
      * reference.  This sink needs to happen before the page gets packed
-     * to ensure that we become the proper owner of these widgets.  This way,
+     * to ensure that we become the propper owner of these widgets.  This way,
      * page will not be destroyed when they are hidden (removed from the page
      * viewer), and we can properly destroy them when needed (for example, the
      * display device pages are destroyed/recreated on hotplug events.)
@@ -1397,7 +1318,7 @@
     gtk_container_set_border_width(GTK_CONTAINER(hbox), 6);
     gtk_container_add(GTK_CONTAINER(ctk_dialog_get_content_area(GTK_DIALOG(dialog))), hbox);
     
-    pixbuf = ctk_widget_render_icon(dialog, CTK_STOCK_DIALOG_QUESTION,
+    pixbuf = gtk_widget_render_icon(dialog, GTK_STOCK_DIALOG_QUESTION,
                                     GTK_ICON_SIZE_DIALOG, NULL);
     image = gtk_image_new_from_pixbuf(pixbuf);
     g_object_unref(pixbuf);
@@ -1406,12 +1327,7 @@
     gtk_container_add(GTK_CONTAINER(alignment), image);
     gtk_box_pack_start(GTK_BOX(hbox), alignment, FALSE, FALSE, 2);
     
-<<<<<<< HEAD
-    label = gtk_label_new("Do you really want to quit?");
-    ctk_window->quit_dialog_pending_label = label;
-=======
     label = gtk_label_new(_("Do you really want to quit?"));
->>>>>>> 159e58e5
     alignment = gtk_alignment_new(0.0, 0.0, 0, 0);
     gtk_container_add(GTK_CONTAINER(alignment), label);
     gtk_box_pack_start(GTK_BOX(hbox), alignment, FALSE, FALSE, 0);

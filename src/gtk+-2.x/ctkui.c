--- conflicted
+++ resolved
@@ -16,7 +16,6 @@
  * You should have received a copy of the GNU General Public License
  * along with this program.  If not, see <http://www.gnu.org/licenses>.
  */
-#include <libintl.h>
 
 #include <gtk/gtk.h>
 #include "ctkui.h"
@@ -27,8 +26,6 @@
  * This source file provides thin wrappers over the gtk routines, so
  * that nvidia-settings.c doesn't need to include gtk+
  */
-
-#define _(STRING) gettext(STRING)
 
 int ctk_init_check(int *argc, char **argv[])
 {
@@ -52,23 +49,6 @@
     gtk_window_set_default_icon_list(list);
     window = ctk_window_new(p, conf, system);
 
-<<<<<<< HEAD
-    if (!system->has_nv_control) {
-        GtkWidget *dlg;
-        dlg = gtk_message_dialog_new (NULL,
-                                      GTK_DIALOG_MODAL,
-                                      GTK_MESSAGE_WARNING,
-                                      GTK_BUTTONS_OK,
-                                      _("You do not appear to be using the NVIDIA "
-                                      "X driver.  Please edit your X configuration "
-                                      "file (just run `nvidia-xconfig` "
-                                      "as root), and restart the X server."));
-        gtk_dialog_run(GTK_DIALOG(dlg));
-        gtk_widget_destroy (dlg);
-    }
-
-=======
->>>>>>> 565c4605
     ctk_window_set_active_page(CTK_WINDOW(window), page);
 
     gtk_main();

--- conflicted
+++ resolved
@@ -329,16 +329,16 @@
 /* Prime Display tooltips */
 
 static const char *__prime_viewport_help =
-"This shows the width, height, and offset in pixels of the region that "
-"should be displayed from the desktop.";
+N_("This shows the width, height, and offset in pixels of the region that "
+"should be displayed from the desktop.");
 
 static const char *__prime_name_help =
-"This is the name of the display.";
+N_("This is the name of the display.");
 
 static const char *__prime_sync_help =
-"This shows the status of synchronization for the PRIME display. Without "
+N_("This shows the status of synchronization for the PRIME display. Without "
 "synchronization, applications will not be able to sync to the display's "
-"vblank.";
+"vblank.");
 
 /* General button tooltips */
 
@@ -2540,30 +2540,24 @@
 
 
     ctk_help_para(b, &i, "");
-<<<<<<< HEAD
+    ctk_help_heading(b, &i, _("PRIME Display Options"));
+    ctk_help_para(b, &i, _("The following attributes are available when a "
+                  "configured PRIME display is selected in the Selection "
+                  "drop-down. These attributes cannot be changed within "
+                  "nvidia-settings."));
+    ctk_help_heading(b, &i, _("Viewport"));
+    ctk_help_para(b, &i, "%s", _(__prime_viewport_help));
+    ctk_help_heading(b, &i, _("Name"));
+    ctk_help_para(b, &i, _("%s  This attribute may not be available."),
+                  _(__prime_name_help));
+    ctk_help_heading(b, &i, _("Synchronization"));
+    ctk_help_para(b, &i, "%s", _(__prime_sync_help));
+
+
+    ctk_help_para(b, &i, "");
     ctk_help_heading(b, &i, _("Buttons"));
     ctk_help_heading(b, &i, _("Apply"));
     ctk_help_para(b, &i, _("%s  Note that not all settings can be applied to an "
-=======
-    ctk_help_heading(b, &i, "PRIME Display Options");
-    ctk_help_para(b, &i, "The following attributes are available when a "
-                  "configured PRIME display is selected in the Selection "
-                  "drop-down. These attributes cannot be changed within "
-                  "nvidia-settings.");
-    ctk_help_heading(b, &i, "Viewport");
-    ctk_help_para(b, &i, "%s", __prime_viewport_help);
-    ctk_help_heading(b, &i, "Name");
-    ctk_help_para(b, &i, "%s  This attribute may not be available.",
-                  __prime_name_help);
-    ctk_help_heading(b, &i, "Synchronization");
-    ctk_help_para(b, &i, "%s", __prime_sync_help);
-
-
-    ctk_help_para(b, &i, "");
-    ctk_help_heading(b, &i, "Buttons");
-    ctk_help_heading(b, &i, "Apply");
-    ctk_help_para(b, &i, "%s  Note that not all settings can be applied to an "
->>>>>>> 09acba22
                   "active X server; "
                   "these require restarting the X server after saving the "
                   "desired settings to the X configuration file.  Examples "

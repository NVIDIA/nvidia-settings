--- conflicted
+++ resolved
@@ -40,18 +40,20 @@
 #define _(STRING) gettext(STRING)
 
 /* Static function declarations */
-static void setup_display_refresh_dropdown(CtkMMDialog *ctk_object);
-static void setup_display_resolution_dropdown(CtkMMDialog *ctk_object);
-static void setup_total_size_label(CtkMMDialog *ctk_object);
+static void setup_display_refresh_dropdown(CtkSLIMM *ctk_object);
+static void setup_display_resolution_dropdown(CtkSLIMM *ctk_object);
+static void setup_total_size_label(CtkSLIMM *ctk_object);
 static void display_refresh_changed(GtkWidget *widget, gpointer user_data);
 static void display_resolution_changed(GtkWidget *widget, gpointer user_data);
 static void display_config_changed(GtkWidget *widget, gpointer user_data);
 static void txt_overlap_activated(GtkWidget *widget, gpointer user_data);
-static void validate_screen_size(CtkMMDialog *ctk_object);
+static void slimm_checkbox_toggled(GtkWidget *widget, gpointer user_data);
+static void save_xconfig_button_clicked(GtkWidget *widget, gpointer user_data);
+static void add_slimm_options(XConfigPtr xconf, gchar *metamode_str);
+static void remove_slimm_options(XConfigPtr xconf);
 static nvDisplayPtr find_active_display(nvLayoutPtr layout);
-static nvDisplayPtr intersect_modelines_list(CtkMMDialog *ctk_mmdialog,
-                                             nvLayoutPtr layout);
-static void remove_duplicate_modelines_from_list(CtkMMDialog *ctk_mmdialog);
+static nvDisplayPtr intersect_modelines(nvLayoutPtr layout);
+static void remove_duplicate_modelines(nvDisplayPtr display);
 static Bool other_displays_have_modeline(nvLayoutPtr layout, 
                                          nvDisplayPtr display,
                                          nvModeLinePtr modeline);
@@ -65,7 +67,161 @@
 
 
 
-static void set_overlap_controls_status(CtkMMDialog *ctk_object)
+
+GType ctk_slimm_get_type()
+{
+    static GType ctk_slimm_type = 0;
+
+    if (!ctk_slimm_type) {
+        static const GTypeInfo info_ctk_slimm = {
+            sizeof (CtkSLIMMClass),
+            NULL, /* base_init */
+            NULL, /* base_finalize */
+            NULL, /* class_init */
+            NULL, /* class_finalize */
+            NULL, /* class_data */
+            sizeof (CtkSLIMM),
+            0, /* n_preallocs */
+            NULL, /* instance_init */
+            NULL  /* value_table */
+        };
+
+        ctk_slimm_type =
+            g_type_register_static(GTK_TYPE_VBOX,
+                                   "CtkSLIMM", &info_ctk_slimm, 0);
+    }
+    
+    return ctk_slimm_type;
+}
+
+static void remove_slimm_options(XConfigPtr xconf)
+{
+    /* Remove SLI Mosaic Option */
+    xconfigRemoveNamedOption(&xconf->layouts->adjacencies->screen->options,
+                             "SLI", NULL);
+
+    /* Remove MetaMode Option */
+    xconfigRemoveNamedOption(&xconf->layouts->adjacencies->screen->options,
+                             "MetaModes", NULL);
+}
+
+
+static void add_slimm_options(XConfigPtr xconf, gchar *metamode_str)
+{
+    XConfigAdjacencyPtr adj;
+    XConfigScreenPtr screen;
+
+    /* Make sure there is only one screen specified in the main layout */
+    adj = xconf->layouts->adjacencies;
+    while (adj->next) {
+        xconfigRemoveListItem((GenericListPtr *)(&adj),
+                              (GenericListPtr)adj->next);
+    }
+
+    /* 
+     * Now fix up the screen in the Device section (to prevent failure with
+     * separate x screen config
+     *
+     */
+    xconf->layouts->adjacencies->screen->device->screen = -1;
+
+    /* Write out SLI Mosaic Option */
+    xconfigAddNewOption(&(xconf->layouts->adjacencies->screen->options),
+                        "SLI", "Mosaic");
+
+    /* Write out MetaMode Option */
+    xconfigAddNewOption(&(xconf->layouts->adjacencies->screen->options),
+                        "MetaModes", metamode_str);
+
+    /* Remove Virtual size specification */
+    for (screen = xconf->layouts->adjacencies->screen; screen;
+         screen = screen->next) {
+        if ((screen->displays->virtualX) || (screen->displays->virtualY)) {
+            screen->displays->virtualX = 0;
+            screen->displays->virtualY = 0;
+        }
+    }
+}
+
+
+
+static XConfigPtr xconfig_generate(XConfigPtr xconfCur,
+                                   Bool merge,
+                                   Bool *merged,
+                                   void *callback_data)
+{
+    CtkSLIMM *ctk_object = (CtkSLIMM *)callback_data;
+    CtkDropDownMenu *menu = CTK_DROP_DOWN_MENU(ctk_object->mnu_display_config);
+
+    gint idx;
+
+    gint xctr,yctr;
+
+    gint x_displays,y_displays;
+    gint h_overlap, v_overlap;
+
+    gchar *metamode_str = NULL;
+    gchar *tmpstr;
+
+    gint checkbox_state = 
+        gtk_toggle_button_get_active(GTK_TOGGLE_BUTTON(ctk_object->cbtn_slimm_enable));
+
+
+    /* Make sure we're being asked to merge */
+    if (!xconfCur || !merge) {
+        *merged = FALSE;
+        return NULL;
+    }
+
+
+    if (checkbox_state) {
+        /* SLI MM needs to be enabled */
+        idx = ctk_drop_down_menu_get_current_value(menu);
+
+        /* Get grid configuration values from index */
+
+        if (idx < ctk_object->num_grid_configs) {
+            x_displays = ctk_object->grid_configs[idx].columns;
+            y_displays = ctk_object->grid_configs[idx].rows;
+        } else {
+            x_displays = y_displays = 0;
+        }
+
+        h_overlap = gtk_spin_button_get_value_as_int(GTK_SPIN_BUTTON(ctk_object->spbtn_hedge_overlap));
+        v_overlap = gtk_spin_button_get_value_as_int(GTK_SPIN_BUTTON(ctk_object->spbtn_vedge_overlap));
+
+        for (yctr = 0; yctr < y_displays;yctr++) {
+            for (xctr = 0; xctr < x_displays;xctr++) {
+                tmpstr = g_strdup_printf("%s +%d+%d",
+                                         ctk_object->cur_modeline->data.identifier,
+                                         ctk_object->cur_modeline->data.hdisplay * xctr - 
+                                         h_overlap * xctr,
+                                         ctk_object->cur_modeline->data.vdisplay * yctr - 
+                                         v_overlap * yctr);
+                if (metamode_str) {
+                    metamode_str = g_strconcat(metamode_str, ", ", tmpstr, NULL);
+                    g_free(tmpstr);
+                } else {
+                    metamode_str = tmpstr;
+                }
+            }
+        }
+
+        add_slimm_options(xconfCur, metamode_str);
+    } else {
+        /* SLI MM needs to be disabled */
+
+        remove_slimm_options(xconfCur);
+    }
+
+    *merged = TRUE;
+
+    return xconfCur;
+}
+
+
+
+static void set_overlap_controls_status(CtkSLIMM *ctk_object)
 {
     CtkDropDownMenu *menu;
     gint config_idx, x_displays, y_displays;
@@ -89,7 +245,7 @@
 
 
 
-static Bool compute_screen_size(CtkMMDialog *ctk_object, gint *width,
+static Bool compute_screen_size(CtkSLIMM *ctk_object, gint *width,
                                 gint *height)
 {
     gint config_idx;
@@ -128,8 +284,9 @@
 
 
 
-static void validate_screen_size(CtkMMDialog *ctk_object)
-{
+static void save_xconfig_button_clicked(GtkWidget *widget, gpointer user_data)
+{
+    CtkSLIMM *ctk_object = CTK_SLIMM(user_data); 
     gint width, height;
     Bool error = FALSE;
     gchar *err_msg = NULL;
@@ -169,23 +326,24 @@
         g_free(err_msg);
         return;
     }
+
+
+    /* Run the save dialog */
+    run_save_xconfig_dialog(ctk_object->save_xconfig_dlg);
 }
 
 
 
 static void txt_overlap_activated(GtkWidget *widget, gpointer user_data)
 {
-    CtkMMDialog *ctk_object = (CtkMMDialog *)(user_data);
+    CtkSLIMM *ctk_object = CTK_SLIMM(user_data);
     /* Update total size label */
     setup_total_size_label(ctk_object);
-
-    ctk_object->ctk_config->pending_config |=
-        CTK_CONFIG_PENDING_WRITE_MOSAIC_CONFIG;
 }
 
 static void display_config_changed(GtkWidget *widget, gpointer user_data)
 {
-    CtkMMDialog *ctk_object = (CtkMMDialog *)(user_data);
+    CtkSLIMM *ctk_object = CTK_SLIMM(user_data);
     /* Update total size label */
     setup_total_size_label(ctk_object);
 
@@ -196,7 +354,7 @@
 
 static void display_refresh_changed(GtkWidget *widget, gpointer user_data)
 {
-    CtkMMDialog *ctk_object = (CtkMMDialog *)(user_data);
+    CtkSLIMM *ctk_object = CTK_SLIMM(user_data);
     CtkDropDownMenu *menu = CTK_DROP_DOWN_MENU(widget);
     gint idx;
 
@@ -205,15 +363,12 @@
 
     /* Select the new modeline as current modeline */
     ctk_object->cur_modeline = ctk_object->refresh_table[idx];
-
-    ctk_object->ctk_config->pending_config |=
-        CTK_CONFIG_PENDING_WRITE_MOSAIC_CONFIG;
 }
 
 
 static void display_resolution_changed(GtkWidget *widget, gpointer user_data)
 {
-    CtkMMDialog *ctk_object = (CtkMMDialog *)(user_data);
+    CtkSLIMM *ctk_object = CTK_SLIMM(user_data);
     CtkDropDownMenu *menu = CTK_DROP_DOWN_MENU(widget);
 
     gint idx;
@@ -247,9 +402,36 @@
 
     /* Regenerate the refresh menu */
     setup_display_refresh_dropdown(ctk_object);
-
-    ctk_object->ctk_config->pending_config |=
-        CTK_CONFIG_PENDING_WRITE_MOSAIC_CONFIG;
+}
+
+
+
+static void slimm_checkbox_toggled(GtkWidget *widget, gpointer user_data)
+{
+    CtkSLIMM *ctk_object = CTK_SLIMM(user_data);
+
+    gint enabled = gtk_toggle_button_get_active(GTK_TOGGLE_BUTTON(widget));
+
+    if (enabled) {
+        if (ctk_object->mnu_refresh_disabled) {
+            ctk_object->mnu_refresh_disabled = False;
+            gtk_widget_set_sensitive(ctk_object->mnu_display_refresh, True);
+        }
+        gtk_widget_set_sensitive(ctk_object->mnu_display_resolution, True);
+        gtk_widget_set_sensitive(ctk_object->mnu_display_config, True);
+        gtk_widget_set_sensitive(ctk_object->box_total_size, True);
+        set_overlap_controls_status(ctk_object);
+    } else {
+        if (ctk_widget_get_sensitive(ctk_object->mnu_display_refresh)) {
+            ctk_object->mnu_refresh_disabled = True;
+            gtk_widget_set_sensitive(ctk_object->mnu_display_refresh, False);
+        }
+        gtk_widget_set_sensitive(ctk_object->mnu_display_resolution, False);
+        gtk_widget_set_sensitive(ctk_object->mnu_display_config, False);
+        gtk_widget_set_sensitive(ctk_object->spbtn_hedge_overlap, False);
+        gtk_widget_set_sensitive(ctk_object->spbtn_vedge_overlap, False);
+        gtk_widget_set_sensitive(ctk_object->box_total_size, False);
+    }
 }
 
 
@@ -261,7 +443,7 @@
  *
  **/
 
-static void setup_total_size_label(CtkMMDialog *ctk_object)
+static void setup_total_size_label(CtkSLIMM *ctk_object)
 {
     gint width, height;
     gchar *xscreen_size;
@@ -274,8 +456,6 @@
     xscreen_size = g_strdup_printf("%d x %d", width, height);
     gtk_label_set_text(GTK_LABEL(ctk_object->lbl_total_size), xscreen_size);
     g_free(xscreen_size);
-
-    validate_screen_size(ctk_object);
 }
 
 
@@ -287,15 +467,12 @@
  *
  **/
 
-static void setup_display_refresh_dropdown(CtkMMDialog *ctk_object)
+static void setup_display_refresh_dropdown(CtkSLIMM *ctk_object)
 {
     CtkDropDownMenu *menu;
-    nvModeLinePtr modeline, m;
-    nvModeLineItemPtr item, i;
+    nvModeLinePtr modeline;
     float cur_rate; /* Refresh Rate */
     int cur_idx = 0; /* Currently selected modeline */
-    int idx;
-    int match_cur_modeline;
 
     gchar *name; /* Modeline's label for the dropdown menu */
 
@@ -329,40 +506,20 @@
 
     ctk_drop_down_menu_reset(menu);
 
-    /* Make sure cur_modeline can possibly match resolution table */
-    match_cur_modeline = 0;
-    for (idx = 0; idx < ctk_object->resolution_table_len; idx++) {
-        m = ctk_object->resolution_table[idx];
-        if (m->data.hdisplay == ctk_object->cur_modeline->data.hdisplay &&
-            m->data.vdisplay == ctk_object->cur_modeline->data.vdisplay) {
-            match_cur_modeline = 1;
-            break;
-        }
-    }
-
     /* Generate the refresh rate dropdown from the modelines list */
-    for (item = ctk_object->modelines; item; item = item->next) {
+    for (modeline = ctk_object->modelines; modeline; modeline = modeline->next) {
 
         float modeline_rate;
+        nvModeLinePtr m;
         int count_ref; /* # modelines with similar refresh rates */
         int num_ref;   /* Modeline # in a group of similar refresh rates */
 
         gchar *extra = NULL;
         gchar *tmp;
 
-        modeline = item->modeline;
-
-        /* Ignore modelines of different resolution than the selected */
-        m = NULL;
-        if (match_cur_modeline) {
-            m = ctk_object->cur_modeline;
-        } else {
-            m = ctk_object->resolution_table[
-                    ctk_object->cur_resolution_table_idx];
-        }
-
-        if (m && (modeline->data.hdisplay != m->data.hdisplay ||
-                  modeline->data.vdisplay != m->data.vdisplay)) {
+        /* Ignore modelines of different resolution */
+        if (modeline->data.hdisplay != ctk_object->cur_modeline->data.hdisplay ||
+            modeline->data.vdisplay != ctk_object->cur_modeline->data.vdisplay) {
             continue;
         }
 
@@ -374,8 +531,7 @@
         /* Get a unique number for this modeline */
         count_ref = 0; /* # modelines with similar refresh rates */
         num_ref = 0;   /* Modeline # in a group of similar refresh rates */
-        for (i = ctk_object->modelines; i; i = i->next) {
-            nvModeLinePtr m = i->modeline;
+        for (m = ctk_object->modelines; m; m = m->next) {
             float m_rate = m->refresh_rate;
             gchar *tmp = g_strdup_printf(_("%.0f Hz"), m_rate);
 
@@ -458,6 +614,7 @@
     }
 
     /* Setup the menu and select the current mode */
+    ctk_object->cur_modeline = ctk_object->refresh_table[cur_idx];
     ctk_drop_down_menu_set_current_value(menu, cur_idx);
     gtk_widget_set_sensitive(ctk_object->mnu_display_refresh, True);
 
@@ -484,11 +641,10 @@
  *
  **/
 
-static void setup_display_resolution_dropdown(CtkMMDialog *ctk_object)
+static void setup_display_resolution_dropdown(CtkSLIMM *ctk_object)
 {
     CtkDropDownMenu *menu;
 
-    nvModeLineItemPtr item;
     nvModeLinePtr  modeline;
     nvModeLinePtr  cur_modeline = ctk_object->cur_modeline;
 
@@ -508,34 +664,26 @@
     /* Start the menu generation */
     menu = CTK_DROP_DOWN_MENU(ctk_object->mnu_display_resolution);
 
-
-    item = ctk_object->modelines;
+    modeline = ctk_object->modelines;
     cur_idx = 0;
 
     g_signal_handlers_block_by_func
         (G_OBJECT(ctk_object->mnu_display_resolution),
          G_CALLBACK(display_resolution_changed), (gpointer) ctk_object);
-
-    ctk_drop_down_menu_reset(menu);
-
     /* Generate the resolution menu */
-    while (item) {
-        nvModeLineItemPtr i;
+
+    while (modeline) {
         nvModeLinePtr m;
         gchar *name;
 
-        modeline = item->modeline;
-
         /* Find the first resolution that matches the current res W & H */
-        i = ctk_object->modelines;
-        m = i->modeline;
+        m = ctk_object->modelines;
         while (m != modeline) {
-            m = i->modeline;
             if (modeline->data.hdisplay == m->data.hdisplay &&
                 modeline->data.vdisplay == m->data.vdisplay) {
                 break;
             }
-            i = i->next;
+            m = m->next;
         }
 
         /* Add resolution if it is the first of its kind */
@@ -558,13 +706,12 @@
             ctk_object->resolution_table[ctk_object->resolution_table_len++] =
                 modeline;
         }
-        item = item->next;
+        modeline = modeline->next;
     }
 
     /* Setup the menu and select the current mode */
 
     ctk_drop_down_menu_set_current_value(menu, cur_idx);
-    ctk_object->cur_resolution_table_idx = cur_idx;
 
     /* If dropdown has only one item, disable menu selection */
     if (ctk_object->resolution_table_len > 1) {
@@ -613,14 +760,12 @@
     return FALSE;
 }
 
-
-
-static Bool parse_slimm_layout(CtkMMDialog *ctk_mmdialog,
+static Bool parse_slimm_layout(CtkSLIMM *ctk_slimm,
                                nvLayoutPtr layout,
                                int *hoverlap,
                                int *voverlap)
 {
-    CtrlTarget *ctrl_target = ctk_mmdialog->ctrl_target;
+    CtrlTarget *ctrl_target = ctk_slimm->ctrl_target;
     ReturnStatus ret;
     char *metamode_str = NULL;
     char *str;
@@ -629,7 +774,7 @@
     char *mode_name = NULL;
     gchar *err_msg = NULL;
 
-    const int max_locs = ctk_mmdialog->num_displays;
+    const int max_locs = ctk_slimm->num_displays;
     int row_loc[max_locs][2]; // As position, count
     int col_loc[max_locs][2]; // As position, count
     DpyLoc locs[max_locs];    // Location of displays
@@ -839,8 +984,8 @@
         *hoverlap += (*cur_modeline)->data.hdisplay;
     }
 
-    ctk_mmdialog->parsed_rows = rows;
-    ctk_mmdialog->parsed_cols = cols;
+    ctk_slimm->parsed_rows = rows;
+    ctk_slimm->parsed_cols = cols;
 
     free(metamode_str);
     return TRUE;
@@ -863,42 +1008,47 @@
 
 
 
-static void remove_duplicate_modelines_from_list(CtkMMDialog *ctk_mmdialog)
-{
-    nvModeLineItemPtr iter = ctk_mmdialog->modelines;
-    nvModeLineItemPtr tmp;
-    if (!iter) {
+static void remove_duplicate_modelines(nvDisplayPtr display)
+{
+    nvModeLinePtr m, nextm;
+    m = display->modelines;
+    if (!m) {
         return;
     }
 
     /* Remove nvidia-auto-select modeline first */
-    if (IS_NVIDIA_DEFAULT_MODE(iter->modeline)) {
-        ctk_mmdialog->modelines = iter->next;
-        free(iter);
-        ctk_mmdialog->num_modelines--;
-    }
-
+    if (IS_NVIDIA_DEFAULT_MODE(m)) {
+        display->modelines = m->next;
+        if (m == display->cur_mode->modeline) {
+            display->cur_mode->modeline = m->next;
+        }
+        modeline_free(m);
+        display->num_modelines--;
+    }
+    
     /* Remove duplicate modelines in active display - assuming sorted order*/
-    for (iter = ctk_mmdialog->modelines; iter;) {
-        if (!iter->next) break;
-
-        if (modelines_match(iter->modeline, iter->next->modeline)) {
-            /* next is a duplicate - remove it. */
-            tmp = iter->next;
-            iter->next = iter->next->next;
-            free(tmp);
-            ctk_mmdialog->num_modelines--;
+    for (m = display->modelines; m;) {
+        nextm = m->next;
+        if (!nextm) break; 
+            
+        if (modelines_match(m, nextm)) {
+            /* nextm is a duplicate - remove it. */
+            m->next = nextm->next;
+            if (nextm == display->cur_mode->modeline) {
+                display->cur_mode->modeline = m;
+            }
+            modeline_free(nextm);
+            display->num_modelines--;
         }
         else {
-            iter = iter->next;
-        }
-    }
-
-}
-
-
-
-static Bool other_displays_have_modeline(nvLayoutPtr layout,
+            m = nextm;
+        }
+    }
+
+}
+
+
+static Bool other_displays_have_modeline(nvLayoutPtr layout, 
                                          nvDisplayPtr display,
                                          nvModeLinePtr modeline)
 {
@@ -935,61 +1085,13 @@
 }
 
 
-
-static void add_modeline_to_list(CtkMMDialog *ctk_mmdialog, nvModeLinePtr m)
-{
-    nvModeLineItemPtr item;
-
-    if (!m) return;
-
-    item = calloc(1,sizeof(nvModeLineItem));
-    item->modeline = m;
-
-    if (!ctk_mmdialog->modelines) {
-        ctk_mmdialog->modelines = item;
-        ctk_mmdialog->num_modelines = 1;
-    } else {
-        nvModeLineItemPtr iter = ctk_mmdialog->modelines;
-        while (iter->next) {
-            iter = iter->next;
-        }
-        iter->next = item;
-        ctk_mmdialog->num_modelines++;
-    }
-}
-
-
-
-static void delete_modelines_list(CtkMMDialog *ctk_mmdialog)
-{
-    nvModeLineItemPtr item, next;
-
-    if (ctk_mmdialog->modelines == NULL || ctk_mmdialog->num_modelines == 0) {
-        return;
-    }
-
-    item = ctk_mmdialog->modelines;
-
-    while (item) {
-        next = item->next;
-        free(item);
-        item = next;
-    }
-
-    ctk_mmdialog->num_modelines = 0;
-    ctk_mmdialog->modelines = NULL;
-}
-
-
-
-static nvDisplayPtr intersect_modelines_list(CtkMMDialog *ctk_mmdialog,
-                                             const nvLayoutPtr layout)
+static nvDisplayPtr intersect_modelines(nvLayoutPtr layout)
 {
     nvDisplayPtr display;
-    nvModeLinePtr m;
-
-    /**
-     *
+    nvModeLinePtr m, prev;
+
+    /** 
+     * 
      * Only need to go through one active display, and eliminate all modelines
      * in this display that do not exist in other displays (being driven by
      * this or any other GPU)
@@ -998,17 +1100,36 @@
     display = find_active_display(layout);
     if (display == NULL) return NULL;
 
-    delete_modelines_list(ctk_mmdialog);
-
+    prev = NULL;
     m = display->modelines;
     while (m) {
-        if (other_displays_have_modeline(layout, display, m)) {
-            add_modeline_to_list(ctk_mmdialog, m);
-        }
-        m = m->next;
-    }
-
-    remove_duplicate_modelines_from_list(ctk_mmdialog);
+        if (!other_displays_have_modeline(layout, display, m)) {
+            if (prev) {
+                /* Remove past beginning */
+                prev->next = m->next;
+            } else {
+                /* Remove first entry */
+                display->modelines = m->next;
+            }
+
+            if (m == display->cur_mode->modeline) {
+                display->cur_mode->modeline = 0;
+            }
+            modeline_free(m);
+            display->num_modelines--;
+
+            if (prev) {
+                m = prev->next;
+            } else {
+                m = display->modelines;
+            }
+        } else {
+            prev = m;
+            m = m->next;
+        }
+    }
+
+    remove_duplicate_modelines(display);
 
     return display;
 }
@@ -1066,51 +1187,51 @@
 
 
 
-static void generate_configs(CtkMMDialog *ctk_mmdialog, gboolean only_max)
-{
-    int n_configs = generate_configs_helper(ctk_mmdialog->num_displays, only_max,
+static void generate_configs(CtkSLIMM *ctk_slimm, gboolean only_max)
+{
+    int n_configs = generate_configs_helper(ctk_slimm->num_displays, only_max,
                                             NULL);
 
-    ctk_mmdialog->grid_configs = calloc(n_configs, sizeof(GridConfig));
-    ctk_mmdialog->num_grid_configs = n_configs;
-
-    generate_configs_helper(ctk_mmdialog->num_displays, only_max,
-                            ctk_mmdialog->grid_configs);
-}
-
-
-
-static void populate_dropdown(CtkMMDialog *ctk_mmdialog, gboolean only_max)
+    ctk_slimm->grid_configs = calloc(n_configs, sizeof(GridConfig));
+    ctk_slimm->num_grid_configs = n_configs;
+
+    generate_configs_helper(ctk_slimm->num_displays, only_max,
+                            ctk_slimm->grid_configs);
+}
+
+
+
+static void populate_dropdown(CtkSLIMM *ctk_slimm, gboolean only_max)
 {
     int iter;
     int rows, cols;
     int cur_rows, cur_cols;
     char *tmp;
 
-    CtkDropDownMenu *menu = CTK_DROP_DOWN_MENU(ctk_mmdialog->mnu_display_config);
+    CtkDropDownMenu *menu = CTK_DROP_DOWN_MENU(ctk_slimm->mnu_display_config);
     int grid_config_id = ctk_drop_down_menu_get_current_value(menu);
 
-    if (ctk_mmdialog->grid_configs && grid_config_id >= 0) {
-        cur_rows = ctk_mmdialog->grid_configs[grid_config_id].rows;
-        cur_cols = ctk_mmdialog->grid_configs[grid_config_id].columns;
+    if (ctk_slimm->grid_configs && grid_config_id >= 0) {
+        cur_rows = ctk_slimm->grid_configs[grid_config_id].rows;
+        cur_cols = ctk_slimm->grid_configs[grid_config_id].columns;
     } else {
-        cur_rows = ctk_mmdialog->parsed_rows;
-        cur_cols = ctk_mmdialog->parsed_cols;
-    }
-
-    if (ctk_mmdialog->grid_configs) {
-        free(ctk_mmdialog->grid_configs);
-        ctk_mmdialog->num_grid_configs = 0;
+        cur_rows = ctk_slimm->parsed_rows;
+        cur_cols = ctk_slimm->parsed_cols;
+    }
+
+    if (ctk_slimm->grid_configs) {
+        free(ctk_slimm->grid_configs);
+        ctk_slimm->num_grid_configs = 0;
     }
     ctk_drop_down_menu_reset(menu);
 
 
-    generate_configs(ctk_mmdialog, only_max);
-
-
-    for (iter = 0; iter < ctk_mmdialog->num_grid_configs; iter++) {
-        rows = ctk_mmdialog->grid_configs[iter].rows;
-        cols = ctk_mmdialog->grid_configs[iter].columns;
+    generate_configs(ctk_slimm, only_max);
+
+
+    for (iter = 0; iter < ctk_slimm->num_grid_configs; iter++) {
+        rows = ctk_slimm->grid_configs[iter].rows;
+        cols = ctk_slimm->grid_configs[iter].columns;
 
         tmp = g_strdup_printf("%d x %d grid", rows, cols);
 
@@ -1129,203 +1250,36 @@
 static void restrict_display_config_changed(GtkWidget *widget,
                                             gpointer user_data)
 {
-    CtkMMDialog *ctk_mmdialog = (CtkMMDialog *)(user_data);
-
-    populate_dropdown(ctk_mmdialog,
+    CtkSLIMM *ctk_slimm = CTK_SLIMM(user_data);
+
+    populate_dropdown(ctk_slimm,
                       gtk_toggle_button_get_active(GTK_TOGGLE_BUTTON(widget)));
-
-    update_mosaic_dialog_ui(ctk_mmdialog, NULL);
-}
-
-
-
-static void print_error_string(gchar *err_str)
-{
-    if (!err_str) {
-        nv_error_msg("Unable to load SLI Mosaic Mode Settings dialog.");
-    } else {
-        nv_error_msg("Unable to load SLI Mosaic Mode Settings "
-                     "dialog:\n\n%s", err_str);
-    }
-}
-
-
-
-static nvDisplayPtr setup_display(CtkMMDialog *ctk_mmdialog)
-{
-    nvDisplayPtr display;
-    nvLayoutPtr layout = ctk_mmdialog->layout;
-
-    display = intersect_modelines_list(ctk_mmdialog, layout);
-
-    if (display == NULL) {
-        print_error_string("Unable to find active display with "
-                           "intersected modelines.");
-        free(ctk_mmdialog);
-        return NULL;
-
-    } else if ((ctk_mmdialog->modelines == NULL)) {
-        /* The modepool for the active display did not have any modes in
-         * its modepool matching any of the modes on the modepool of any
-         * other display in the layout, causing intersect_modelines to
-         * remove every mode from the list of available modes for SLI mosaic
-         * mode.
-         *
-         * This can happen if one display had its modepool trimmed and modified
-         * to support 3D vision, while other displays (either on X screens
-         * without stereo currently enabled, or on screenless GPUs) did not.
-         * Find if that is the case, and display an informative message if so.
-         */
-        nvGpuPtr gpu;
-        nvDisplayPtr d;
-        int stereo = get_display_stereo_mode(display);
-
-        for (gpu = layout->gpus; gpu; gpu = gpu->next_in_layout) {
-            for (d = gpu->displays; d; d = d->next_on_gpu) {
-                int other_stereo;
-
-                if (display == d) {
-                    continue;
-                }
-
-                other_stereo = get_display_stereo_mode(d);
-
-                if ((STEREO_IS_3D_VISION(stereo) &&
-                    !STEREO_IS_3D_VISION(other_stereo)) ||
-                    (!STEREO_IS_3D_VISION(stereo) &&
-                     STEREO_IS_3D_VISION(other_stereo))) {
-
-                    print_error_string("Unable to find common modelines between\n"
-                                       "all connected displays due to 3D vision\n"
-                                       "being enabled on some displays and not\n"
-                                       "others. Please make sure that 3D vision\n"
-                                       "is enabled on all connected displays\n"
-                                       "before enabling SLI mosaic mode.");
-
-                    free(ctk_mmdialog);
-                    return NULL;
-                }
-            }
-        }
-
-        /* The intersected modepool was empty, but not because of a mismatch
-         * in 3D Vision settings.
-         */
-        print_error_string("Unable to find find common modelines between "
-                           "all connected displays.");
-
-        free(ctk_mmdialog);
-        return NULL;
-    }
-
-    if (display) {
-
-        /* Extract modelines and cur_modeline */
-        if (display->cur_mode->modeline) {
-            ctk_mmdialog->cur_modeline = display->cur_mode->modeline;
-        } else if (ctk_mmdialog->num_modelines > 0) {
-            ctk_mmdialog->cur_modeline = ctk_mmdialog->modelines->modeline;
-        }
-    }
-
-    return display;
-}
-
-
-
-void update_mosaic_dialog_ui(CtkMMDialog *ctk_mmdialog, nvLayoutPtr layout)
-{
-    GtkWidget *btn;
-
-    if (ctk_mmdialog == NULL) {
-        return;
-    }
-
-    btn = ctk_mmdialog->chk_all_displays;
-
-    if (layout) {
-        ctk_mmdialog->layout = layout;
-    }
-
-    parse_slimm_layout(ctk_mmdialog,
-                       ctk_mmdialog->layout,
-                       &ctk_mmdialog->h_overlap_parsed,
-                       &ctk_mmdialog->v_overlap_parsed);
-
-    setup_display(ctk_mmdialog);
-
-    populate_dropdown(ctk_mmdialog,
-                      gtk_toggle_button_get_active(GTK_TOGGLE_BUTTON(btn)));
-
-    setup_display_resolution_dropdown(ctk_mmdialog);
-    setup_display_refresh_dropdown(ctk_mmdialog);
-
-    gtk_spin_button_set_value(GTK_SPIN_BUTTON(ctk_mmdialog->spbtn_hedge_overlap),
-                              ctk_mmdialog->h_overlap_parsed);
-    gtk_spin_button_set_value(GTK_SPIN_BUTTON(ctk_mmdialog->spbtn_vedge_overlap),
-                              ctk_mmdialog->v_overlap_parsed);
-    setup_total_size_label(ctk_mmdialog);
-}
-
-
-
-static gchar *count_displays_and_parse_layout(CtkMMDialog *ctk_mmdialog)
-{
-    nvLayoutPtr layout = ctk_mmdialog->layout;
-    gchar *err_str = NULL;
-
-    if (layout) {
-
-        nvGpuPtr gpu;
-        int num_displays = 0;
-
-        for (gpu = layout->gpus; gpu; gpu = gpu->next_in_layout) {
-            num_displays += gpu->num_displays;
-        }
-
-        ctk_mmdialog->num_displays = num_displays;
-
-
-        /* Make sure we have enough displays for the minimum config */
-        if (num_displays < 2) {
-            err_str = g_strdup_printf("Not enough display devices to "
-                                      "configure SLI Mosaic Mode.\nYou must "
-                                      "have at least 2 Displays connected, "
-                                      "but only %d Display%s detected.",
-                                      num_displays,
-                                      (num_displays != 1) ? "s were" : " was");
-        } else {
-            parse_slimm_layout(ctk_mmdialog,
-                               layout,
-                               &ctk_mmdialog->h_overlap_parsed,
-                               &ctk_mmdialog->v_overlap_parsed);
-        }
-    }
-
-    return err_str;
-}
-
-
-
-CtkMMDialog *create_mosaic_dialog(GtkWidget *parent,
-                                  CtrlTarget *ctrl_target,
-                                  CtkConfig *ctk_config,
-                                  const nvLayoutPtr layout)
-{
-    GtkWidget *dialog_obj;
-    CtkMMDialog *ctk_mmdialog;
-    GtkWidget *content;
+}
+
+
+
+
+GtkWidget* ctk_slimm_new(CtrlTarget *ctrl_target,
+                         CtkEvent *ctk_event,
+                         CtkConfig *ctk_config)
+{
+    GObject *object;
+    CtkSLIMM *ctk_slimm;
     GtkWidget *label;
     GtkWidget *vbox;
     GtkWidget *hbox;
+    GtkWidget *banner;
     GtkWidget *checkbutton;
     GtkWidget *hseparator;
     GtkWidget *table;
+    GtkWidget *button;
 
     GtkWidget *spinbutton;
+    CtkSLIMM *ctk_object;
     CtkDropDownMenu *menu;
 
     gchar *err_str = NULL;
+    gchar *str;
     gchar *tmp;
     gchar *sli_mode = NULL;
     ReturnStatus ret;
@@ -1333,26 +1287,23 @@
     int major = 0, minor = 0;
     gint val;
 
+    nvLayoutPtr layout;
     nvDisplayPtr display;
 
     Bool trust_slimm_available = FALSE;
     Bool only_max;
 
-
-    /* now, create the dialog */
-
-    ctk_mmdialog = calloc(1, sizeof(CtkMMDialog));
-    if (!ctk_mmdialog) {
-        return NULL;
-    }
-
-    ctk_mmdialog->ctrl_target = ctrl_target;
-    ctk_mmdialog->ctk_config = ctk_config;
-
-    ctk_mmdialog->parent = parent;
-    ctk_mmdialog->layout = layout;
-
-    ctk_mmdialog->is_active = FALSE;
+    int hoverlap = 0;
+    int voverlap = 0;
+
+    /* now, create the object */
+
+    object = g_object_new(CTK_TYPE_SLIMM, NULL);
+    ctk_slimm = CTK_SLIMM(object);
+
+    ctk_slimm->ctrl_target = ctrl_target;
+    ctk_slimm->ctk_config = ctk_config;
+    ctk_object = ctk_slimm;
 
     /*
      * Check for NV-CONTROL protocol version.
@@ -1369,10 +1320,10 @@
         trust_slimm_available = TRUE;
     }
 
-    /* return on old X drivers. */
-    if (!trust_slimm_available) {
-        free(ctk_mmdialog);
-        return NULL;
+    /* return on old X drivers if target is other than VCS. */
+    if (!ctk_config->pCtrlSystem->targets[VCS_TARGET] &&
+        !trust_slimm_available) {
+      return NULL;
     }
 
     /* Check if this screen supports SLI Mosaic Mode */
@@ -1381,24 +1332,21 @@
     if ((ret == NvCtrlSuccess) &&
         (val == NV_CTRL_SLI_MOSAIC_MODE_AVAILABLE_FALSE)) {
         /* Mosaic not supported */
-        free(ctk_mmdialog);
         return NULL;
     }
 
     /* Query the maximum screen sizes */
     ret = NvCtrlGetAttribute(ctrl_target,
                              NV_CTRL_MAX_SCREEN_WIDTH,
-                             &ctk_mmdialog->max_screen_width);
+                             &ctk_slimm->max_screen_width);
     if (ret != NvCtrlSuccess) {
-        free(ctk_mmdialog);
         return NULL;
     }
 
     ret = NvCtrlGetAttribute(ctrl_target,
                              NV_CTRL_MAX_SCREEN_HEIGHT,
-                             &ctk_mmdialog->max_screen_height);
+                             &ctk_slimm->max_screen_height);
     if (ret != NvCtrlSuccess) {
-        free(ctk_mmdialog);
         return NULL;
     }
 
@@ -1407,9 +1355,6 @@
      *
      */
 
-<<<<<<< HEAD
-    err_str = count_displays_and_parse_layout(ctk_mmdialog);
-=======
     /* Load the layout structure from the X server */
     layout = layout_load_from_server(ctrl_target, &err_str);
 
@@ -1445,23 +1390,16 @@
                                &voverlap);
         }
     }
->>>>>>> 159e58e5
 
 
     /* If we failed to load, tell the user why */
     if (err_str || !layout) {
-        print_error_string(err_str);
-        g_free(err_str);
-        free(ctk_mmdialog);
-        return NULL;
-    }
-
-    display = setup_display(ctk_mmdialog);
+        goto slimm_fail;
+    }
+
+    display = intersect_modelines(layout);
 
     if (display == NULL) {
-<<<<<<< HEAD
-        return NULL;
-=======
         err_str = g_strdup(_("Unable to find active display with "
                            "intersected modelines."));
         goto slimm_fail;
@@ -1516,33 +1454,37 @@
                            "all connected displays."));
 
         goto slimm_fail;
->>>>>>> 159e58e5
-    }
-
-    /* Create the dialog */
-    dialog_obj = gtk_dialog_new_with_buttons
-        ("Configure SLI Mosaic Layout",
-         GTK_WINDOW(gtk_widget_get_parent(GTK_WIDGET(parent))),
-         GTK_DIALOG_MODAL | GTK_DIALOG_DESTROY_WITH_PARENT,
-         "_Apply to Layout",
-         GTK_RESPONSE_APPLY,
-         GTK_STOCK_CANCEL,
-         GTK_RESPONSE_CANCEL,
-         NULL);
-    ctk_mmdialog->dialog = dialog_obj;
-
-    gtk_dialog_set_default_response(GTK_DIALOG(dialog_obj),
-                                    GTK_RESPONSE_REJECT);
-
+    }
+
+
+    /* Extract modelines and cur_modeline and free layout structure */
+    ctk_object->modelines = display->modelines;
+    if (display->cur_mode->modeline) {
+        ctk_object->cur_modeline = display->cur_mode->modeline; 
+    } else {
+        ctk_object->cur_modeline = ctk_object->modelines;
+    }
+    ctk_object->num_modelines = display->num_modelines;
+
+    /* XXX Since we've hijacked the layout's modelines,
+     *     we can stub out the layout's pointer and free it.
+     */
+    display->modelines = NULL;
+    display->cur_mode->modeline = NULL;
+    display->num_modelines = 0;
+    layout_free(layout);
+    layout = NULL;
 
     /* set container properties of the object */
 
-    content = ctk_dialog_get_content_area(GTK_DIALOG(dialog_obj));
-    gtk_box_set_spacing(GTK_BOX(content), 10);
+    gtk_box_set_spacing(GTK_BOX(ctk_slimm), 10);
+
+    /* banner */
+
+    banner = ctk_banner_image_new(BANNER_ARTWORK_SLIMM);
+    gtk_box_pack_start(GTK_BOX(ctk_slimm), banner, FALSE, FALSE, 0);
+    
     vbox = gtk_vbox_new(FALSE, 5);
-<<<<<<< HEAD
-    gtk_container_add(GTK_CONTAINER(content), vbox);
-=======
     gtk_box_pack_start(GTK_BOX(ctk_slimm), vbox, TRUE, TRUE, 0);
 
     hbox = gtk_hbox_new(FALSE, 0);
@@ -1554,7 +1496,6 @@
                      (gpointer) ctk_object);
     gtk_box_pack_start(GTK_BOX(hbox), checkbutton, TRUE, TRUE, 0);
     gtk_box_pack_start(GTK_BOX(vbox), hbox, FALSE, FALSE, 0);
->>>>>>> 159e58e5
 
     hbox = gtk_hbox_new(FALSE, 0);
     label = gtk_label_new(_("Display Configuration (rows x columns)"));
@@ -1563,36 +1504,30 @@
     gtk_box_pack_start(GTK_BOX(hbox), label, FALSE, FALSE, 10);
     gtk_box_pack_start(GTK_BOX(hbox), hseparator, TRUE, TRUE, 10);
     gtk_box_pack_start(GTK_BOX(vbox), hbox, FALSE, FALSE, 0);
-
+    
 
     hbox = gtk_hbox_new(FALSE, 0);
 
     /* Option menu for Display Grid Configuration */
     menu = (CtkDropDownMenu *)
         ctk_drop_down_menu_new(CTK_DROP_DOWN_MENU_FLAG_READONLY);
-    ctk_mmdialog->mnu_display_config = GTK_WIDGET(menu);
-
-    only_max = (ctk_mmdialog->parsed_rows * ctk_mmdialog->parsed_cols ==
-                ctk_mmdialog->num_displays);
-
-    populate_dropdown(ctk_mmdialog, only_max);
-
-    g_signal_connect(G_OBJECT(ctk_mmdialog->mnu_display_config), "changed",
+    ctk_slimm->mnu_display_config = GTK_WIDGET(menu);
+
+    only_max = (ctk_slimm->parsed_rows * ctk_slimm->parsed_cols ==
+                ctk_slimm->num_displays);
+
+    populate_dropdown(ctk_slimm, only_max);
+
+    g_signal_connect(G_OBJECT(ctk_object->mnu_display_config), "changed",
                      G_CALLBACK(display_config_changed),
-                     (gpointer) ctk_mmdialog);
-
-<<<<<<< HEAD
-    checkbutton = gtk_check_button_new_with_label("Only show configurations "
-                                                  "using all displays");
-    ctk_mmdialog->chk_all_displays = checkbutton;
-=======
+                     (gpointer) ctk_object);
+
     checkbutton = gtk_check_button_new_with_label(_("Only show configurations "
                                                   "using all displays"));
->>>>>>> 159e58e5
     gtk_toggle_button_set_active(GTK_TOGGLE_BUTTON(checkbutton), only_max);
     g_signal_connect(G_OBJECT(checkbutton), "toggled",
                      G_CALLBACK(restrict_display_config_changed),
-                     (gpointer) ctk_mmdialog);
+                     (gpointer) ctk_object);
 
     label = gtk_label_new("");
     gtk_box_pack_start(GTK_BOX(hbox), label, FALSE, FALSE, 5);
@@ -1628,34 +1563,34 @@
 
     /* Option menu for resolutions */
     hbox = gtk_hbox_new(FALSE, 0);
-    ctk_mmdialog->mnu_display_resolution =
+    ctk_slimm->mnu_display_resolution =
         ctk_drop_down_menu_new(CTK_DROP_DOWN_MENU_FLAG_READONLY);
 
     /* Create a drop down menu */
-    setup_display_resolution_dropdown(ctk_mmdialog);
+    setup_display_resolution_dropdown(ctk_object);
     label = gtk_label_new("");
     gtk_box_pack_start(GTK_BOX(hbox), label, FALSE, FALSE, 5);
-    gtk_box_pack_end(GTK_BOX(hbox), ctk_mmdialog->mnu_display_resolution, 
+    gtk_box_pack_end(GTK_BOX(hbox), ctk_slimm->mnu_display_resolution, 
                      TRUE, TRUE, 0);
     gtk_table_attach(GTK_TABLE(table), hbox, 0, 1, 3, 4, GTK_EXPAND | GTK_FILL,
                      GTK_EXPAND | GTK_FILL, 0.5, 0.5);
-    g_signal_connect(G_OBJECT(ctk_mmdialog->mnu_display_resolution), "changed",
+    g_signal_connect(G_OBJECT(ctk_object->mnu_display_resolution), "changed",
                      G_CALLBACK(display_resolution_changed),
-                     (gpointer) ctk_mmdialog);
+                     (gpointer) ctk_object);
 
 
     /* Option menu for refresh rates */
     hbox = gtk_hbox_new(FALSE, 0);
-    ctk_mmdialog->mnu_display_refresh =
+    ctk_slimm->mnu_display_refresh =
         ctk_drop_down_menu_new(CTK_DROP_DOWN_MENU_FLAG_READONLY);
-    setup_display_refresh_dropdown(ctk_mmdialog);
-    g_signal_connect(G_OBJECT(ctk_mmdialog->mnu_display_refresh), "changed",
+    setup_display_refresh_dropdown(ctk_object);
+    g_signal_connect(G_OBJECT(ctk_object->mnu_display_refresh), "changed",
                      G_CALLBACK(display_refresh_changed),
-                     (gpointer) ctk_mmdialog);
+                     (gpointer) ctk_object);
 
     label = gtk_label_new("");
     gtk_box_pack_start(GTK_BOX(hbox), label, FALSE, FALSE, 5);
-    gtk_box_pack_end(GTK_BOX(hbox), ctk_mmdialog->mnu_display_refresh, TRUE, TRUE, 0);
+    gtk_box_pack_end(GTK_BOX(hbox), ctk_slimm->mnu_display_refresh, TRUE, TRUE, 0);
 
     gtk_table_attach(GTK_TABLE(table), hbox, 1, 2, 3, 4, GTK_EXPAND | GTK_FILL,
                      GTK_EXPAND | GTK_FILL, 0.5, 0.5);
@@ -1685,18 +1620,16 @@
     label = gtk_label_new(_("Horizontal:"));
     gtk_box_pack_start(GTK_BOX(hbox), label, FALSE, FALSE, 10);
 
-    spinbutton = gtk_spin_button_new_with_range(
-                     -ctk_mmdialog->cur_modeline->data.hdisplay,
-                     ctk_mmdialog->cur_modeline->data.hdisplay,
-                     1);
-
-    ctk_mmdialog->spbtn_hedge_overlap = spinbutton;
-    gtk_spin_button_set_value(GTK_SPIN_BUTTON(spinbutton),
-                              ctk_mmdialog->h_overlap_parsed);
-
-    g_signal_connect(G_OBJECT(ctk_mmdialog->spbtn_hedge_overlap), "value-changed",
+    spinbutton = gtk_spin_button_new_with_range(-ctk_object->cur_modeline->data.hdisplay, 
+                                                ctk_object->cur_modeline->data.hdisplay, 
+                                                1);
+
+    ctk_slimm->spbtn_hedge_overlap = spinbutton;
+    gtk_spin_button_set_value(GTK_SPIN_BUTTON(spinbutton), hoverlap);
+
+    g_signal_connect(G_OBJECT(ctk_object->spbtn_hedge_overlap), "value-changed",
                      G_CALLBACK(txt_overlap_activated),
-                     (gpointer) ctk_mmdialog);
+                     (gpointer) ctk_object);
 
     gtk_box_pack_start(GTK_BOX(hbox), spinbutton, FALSE, FALSE, 5);
 
@@ -1711,16 +1644,15 @@
     label = gtk_label_new(_("Vertical:    "));
     gtk_box_pack_start(GTK_BOX(hbox), label, FALSE, FALSE, 10);
 
-    spinbutton = gtk_spin_button_new_with_range(-ctk_mmdialog->cur_modeline->data.vdisplay, 
-                                                ctk_mmdialog->cur_modeline->data.vdisplay, 
+    spinbutton = gtk_spin_button_new_with_range(-ctk_object->cur_modeline->data.vdisplay, 
+                                                ctk_object->cur_modeline->data.vdisplay, 
                                                 1);
-    ctk_mmdialog->spbtn_vedge_overlap = spinbutton;
-    gtk_spin_button_set_value(GTK_SPIN_BUTTON(spinbutton),
-                              ctk_mmdialog->v_overlap_parsed);
-
-    g_signal_connect(G_OBJECT(ctk_mmdialog->spbtn_vedge_overlap), "value-changed",
+    ctk_slimm->spbtn_vedge_overlap = spinbutton;
+    gtk_spin_button_set_value(GTK_SPIN_BUTTON(spinbutton), voverlap);
+
+    g_signal_connect(G_OBJECT(ctk_object->spbtn_vedge_overlap), "value-changed",
                      G_CALLBACK(txt_overlap_activated),
-                     (gpointer) ctk_mmdialog);
+                     (gpointer) ctk_object);
 
     gtk_box_pack_start(GTK_BOX(hbox), spinbutton, FALSE, FALSE, 5);
 
@@ -1730,18 +1662,12 @@
     gtk_table_attach(GTK_TABLE(table), hbox, 0, 1, 10, 11, GTK_EXPAND | GTK_FILL,
                      GTK_EXPAND | GTK_FILL, 0.5, 0.5);
 
-<<<<<<< HEAD
-    label = gtk_label_new("NULL");
-    ctk_mmdialog->lbl_total_size = label;
-    setup_total_size_label(ctk_mmdialog);
-=======
     label = gtk_label_new(_("NULL"));
     ctk_slimm->lbl_total_size = label;
     setup_total_size_label(ctk_slimm);
->>>>>>> 159e58e5
 
     hbox = gtk_hbox_new(FALSE, 0);
-    ctk_mmdialog->box_total_size = hbox;
+    ctk_slimm->box_total_size = hbox;
     gtk_box_pack_start(GTK_BOX(hbox), label, FALSE, FALSE, 10);
     gtk_table_attach(GTK_TABLE(table), hbox, 1, 2, 9, 10, GTK_EXPAND | GTK_FILL,
                      GTK_EXPAND | GTK_FILL, 0.5, 0.5);
@@ -1755,8 +1681,8 @@
     gtk_table_attach(GTK_TABLE(table), hbox, 1, 2, 10, 11, GTK_EXPAND | GTK_FILL,
                      GTK_EXPAND | GTK_FILL, 0.5, 0.5);
 
-    tmp = g_strdup_printf("%dx%d", ctk_mmdialog->max_screen_width,
-                          ctk_mmdialog->max_screen_height);
+    tmp = g_strdup_printf("%dx%d", ctk_slimm->max_screen_width,
+                          ctk_slimm->max_screen_height);
     label = gtk_label_new(tmp);
     g_free(tmp);
     hbox = gtk_hbox_new(FALSE, 0);
@@ -1765,8 +1691,6 @@
                      GTK_EXPAND | GTK_FILL, 0.5, 0.5);
 
 
-<<<<<<< HEAD
-=======
     label = gtk_label_new(_("Save to X Configuration File"));
     hbox = gtk_hbox_new(FALSE, 0);
     button = gtk_button_new();
@@ -1787,23 +1711,23 @@
     gtk_table_attach(GTK_TABLE(table), button, 1, 2, 19, 20, GTK_EXPAND | GTK_FILL,
                      GTK_EXPAND | GTK_FILL, 0, 0);
 
->>>>>>> 159e58e5
     /* If current SLI Mode != Mosaic, disable UI elements initially */
     ret = NvCtrlGetStringAttribute(ctrl_target,
                                    NV_CTRL_STRING_SLI_MODE,
                                    &sli_mode);
 
-    set_overlap_controls_status(ctk_mmdialog);
-
-    ctk_mmdialog->ctk_config->pending_config &=
-        ~CTK_CONFIG_PENDING_WRITE_MOSAIC_CONFIG;
+    set_overlap_controls_status(ctk_slimm);
+
+    if ((ret != NvCtrlSuccess) ||
+        (ret == NvCtrlSuccess && g_ascii_strcasecmp(sli_mode, "Mosaic"))) {
+        gtk_toggle_button_set_active(
+            GTK_TOGGLE_BUTTON(ctk_slimm->cbtn_slimm_enable), FALSE);
+        slimm_checkbox_toggled(ctk_slimm->cbtn_slimm_enable,
+                               (gpointer) ctk_slimm);
+    }
 
     free(sli_mode);
 
-<<<<<<< HEAD
-    gtk_widget_show_all(content);
-    return ctk_mmdialog;
-=======
     gtk_widget_show_all(GTK_WIDGET(object));    
 
     return GTK_WIDGET(object);
@@ -1831,22 +1755,20 @@
     gtk_widget_show_all(GTK_WIDGET(ctk_object));
 
     return GTK_WIDGET(ctk_object);
->>>>>>> 159e58e5
-}
-
-
-
-<<<<<<< HEAD
-void ctk_mmdialog_insert_help(GtkTextBuffer *b, GtkTextIter *i)
-{
-    ctk_help_heading(b, i, "Configure SLI Mosaic Layout Dialog");
-
-    ctk_help_para(b, i, "This dialog allows easy configuration "
-                  "of SLI Mosaic Mode.");
+}
+
+
     
-    ctk_help_heading(b, i, "Display Configuration");
-    ctk_help_para(b, i, "This drop down menu allows selection of the display grid "
-=======
+GtkTextBuffer *ctk_slimm_create_help(GtkTextTagTable *table,
+                                      const gchar *slimm_name)
+{
+    GtkTextIter i;
+    GtkTextBuffer *b;
+
+    b = gtk_text_buffer_new(table);
+    
+    gtk_text_buffer_get_iter_at_offset(b, &i, 0);
+
     ctk_help_title(b, &i, _("SLI Mosaic Mode Settings Help"));
 
     ctk_help_para(b, &i, _("This page allows easy configuration "
@@ -1858,40 +1780,24 @@
     
     ctk_help_heading(b, &i, _("Display Configuration"));
     ctk_help_para(b, &i, _("This drop down menu allows selection of the display grid "
->>>>>>> 159e58e5
                   "configuration for SLI Mosaic Mode; the possible configurations "
                   "are described as rows x columns."));
     
-<<<<<<< HEAD
-    ctk_help_heading(b, i, "Resolution");
-    ctk_help_para(b, i, "This drop down menu allows selection of the resolution to "
-=======
     ctk_help_heading(b, &i, _("Resolution"));
     ctk_help_para(b, &i, _("This drop down menu allows selection of the resolution to "
->>>>>>> 159e58e5
                   "use for each of the displays in SLI Mosaic Mode.  Note that only "
                   "the resolutions that are available for each display will be "
                   "shown here."));
     
-<<<<<<< HEAD
-    ctk_help_heading(b, i, "Refresh Rate");
-    ctk_help_para(b, i, "This drop down menu allows selection of the refresh rate "
-=======
     ctk_help_heading(b, &i, _("Refresh Rate"));
     ctk_help_para(b, &i, _("This drop down menu allows selection of the refresh rate "
->>>>>>> 159e58e5
                   "to use for each of the displays in SLI Mosaic Mode.  By default "
                   "the highest refresh rate each of the displays can achieve at "
                   "the selected resolution is chosen.  This combo box gets updated "
                   "when a new resolution is picked."));
 
-<<<<<<< HEAD
-    ctk_help_heading(b, i, "Edge Overlap");
-    ctk_help_para(b, i, "These two controls allow the user to specify the "
-=======
     ctk_help_heading(b, &i, _("Edge Overlap"));
     ctk_help_para(b, &i, _("These two controls allow the user to specify the "
->>>>>>> 159e58e5
                   "Horizontal and Vertical Edge Overlap values.  The displays "
                   "will overlap by the specified number of pixels when forming "
                   "the grid configuration.  For example, 4 flat panel displays "
@@ -1900,92 +1806,6 @@
                   "will generate the following MetaMode: \"1600x1200+0+0,"
                   "1600x1200+1550+0,1600x1200+0+1150,1600x1200+1550+1150\"."));
 
-<<<<<<< HEAD
-    ctk_help_heading(b, i, "Total Size");
-    ctk_help_para(b, i, "This is the total size of the X screen formed using all "
-                  "displays in SLI Mosaic Mode.");
-
-    ctk_help_heading(b, i, "Maximum Size");
-    ctk_help_para(b, i, "This is the maximum allowable size of the X screen "
-                  "formed using all displays in SLI Mosaic Mode.");
-
-}
-
-
-
-int run_mosaic_dialog(CtkMMDialog *ctk_mmdialog, GtkWidget *parent,
-                      const nvLayoutPtr layout)
-{
-    gint response;
-    gint x_displays, y_displays;
-    CtkDropDownMenu *menu;
-    gint idx;
-    gint h_overlap;
-    gint v_overlap;
-
-
-    ctk_mmdialog->layout = layout;
-
-    /* Show the save dialog */
-    gtk_window_set_transient_for
-        (GTK_WINDOW(ctk_mmdialog->dialog),
-         GTK_WINDOW(gtk_widget_get_toplevel(parent)));
-
-    gtk_window_resize(GTK_WINDOW(ctk_mmdialog->dialog), 350, 1);
-    gtk_window_set_resizable(GTK_WINDOW(ctk_mmdialog->dialog), FALSE);
-    gtk_widget_show(ctk_mmdialog->dialog);
-
-    ctk_mmdialog->is_active = TRUE;
-    response = gtk_dialog_run(GTK_DIALOG(ctk_mmdialog->dialog));
-    ctk_mmdialog->is_active = FALSE;
-
-    gtk_widget_hide(ctk_mmdialog->dialog);
-
-    if (response == GTK_RESPONSE_ACCEPT ||
-        response == GTK_RESPONSE_APPLY) {
-
-
-        /* Grid width && Grid height */
-
-        menu = CTK_DROP_DOWN_MENU(ctk_mmdialog->mnu_display_config);
-        idx = ctk_drop_down_menu_get_current_value(menu);
-
-        if (idx < ctk_mmdialog->num_grid_configs) {
-            x_displays = ctk_mmdialog->grid_configs[idx].columns;
-            y_displays = ctk_mmdialog->grid_configs[idx].rows;
-        } else {
-            x_displays = y_displays = 0;
-        }
-
-        ctk_mmdialog->x_displays = x_displays;
-        ctk_mmdialog->y_displays = y_displays;
-
-
-        /* Resolution */
-
-        menu = CTK_DROP_DOWN_MENU(ctk_mmdialog->mnu_display_resolution);
-        ctk_mmdialog->resolution_idx =
-            ctk_drop_down_menu_get_current_value(menu);
-
-
-        /* Refresh Rate */
-
-        menu = CTK_DROP_DOWN_MENU(ctk_mmdialog->mnu_display_refresh);
-        ctk_mmdialog->refresh_idx = ctk_drop_down_menu_get_current_value(menu);
-
-
-        /* Edge Overlap */
-
-        h_overlap = gtk_spin_button_get_value_as_int(
-                        GTK_SPIN_BUTTON(ctk_mmdialog->spbtn_hedge_overlap));
-        v_overlap = gtk_spin_button_get_value_as_int(
-                        GTK_SPIN_BUTTON(ctk_mmdialog->spbtn_vedge_overlap));
-
-        ctk_mmdialog->h_overlap = h_overlap;
-        ctk_mmdialog->v_overlap = v_overlap;
-
-    }
-=======
     ctk_help_heading(b, &i, _("Total Size"));
     ctk_help_para(b, &i, _("This is the total size of the X screen formed using all "
                   "displays in SLI Mosaic Mode."));
@@ -1997,9 +1817,9 @@
     ctk_help_heading(b, &i, _("Save to X Configuration File"));
     ctk_help_para(b, &i, _("Clicking this button saves the selected SLI Mosaic Mode "
                   "settings into the X Configuration File."));
->>>>>>> 159e58e5
-
-    return response != GTK_RESPONSE_CANCEL;
-
-}
-
+
+    ctk_help_finish(b);
+
+    return b;
+}
+

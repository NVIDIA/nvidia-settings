/*
 * nvidia-settings: A tool for configuring the NVIDIA X driver on Unix
 * and Linux systems.
 *
 * Copyright (C) 2004 NVIDIA Corporation.
 *
 * This program is free software; you can redistribute it and/or modify it
 * under the terms and conditions of the GNU General Public License,
 * version 2, as published by the Free Software Foundation.
 *
 * This program is distributed in the hope that it will be useful, but WITHOUT
 * ANY WARRANTY; without even the implied warranty of MERCHANTABILITY or
 * FITNESS FOR A PARTICULAR PURPOSE.  See the GNU General Public License for
 * more details.
 *
 * You should have received a copy of the GNU General Public License
 * along with this program.  If not, see <http://www.gnu.org/licenses>.
 */

#include <gtk/gtk.h>
#include <NvCtrlAttributes.h>
#include <stdlib.h>
#include <libintl.h>

#include "ctkbanner.h"

#include "ctkdropdownmenu.h"
#include "ctkopengl.h"
#include "ctkscale.h"

#include "ctkconfig.h"
#include "ctkhelp.h"

#define _(STRING) gettext(STRING)
#define N_(STRING) STRING

static void vblank_sync_button_toggled   (GtkWidget *, gpointer);

static void post_vblank_sync_button_toggled(CtkOpenGL *, gboolean);

static void post_allow_flipping_button_toggled(CtkOpenGL *, gboolean);

static void post_allow_vrr_button_toggled(CtkOpenGL *, gboolean);

static void post_show_vrr_visual_indicator_button_toggled(CtkOpenGL *, gboolean);

static void post_force_stereo_button_toggled(CtkOpenGL *, gboolean);

static void post_show_graphics_visual_indicator_button_toggled(CtkOpenGL *,
                                                               gboolean);
static void post_xinerama_stereo_button_toggled(CtkOpenGL *, gboolean);

static void post_stereo_eyes_exchange_button_toggled(CtkOpenGL *, gboolean);

static void post_aa_line_gamma_toggled(CtkOpenGL *, gboolean);

static void post_use_conformant_clamping_button_toggled(CtkOpenGL *, gint);

static void allow_flipping_button_toggled(GtkWidget *, gpointer);

static void allow_vrr_button_toggled(GtkWidget *, gpointer);

static void show_vrr_visual_indicator_button_toggled(GtkWidget *, gpointer);

static void force_stereo_button_toggled (GtkWidget *, gpointer);

static void xinerama_stereo_button_toggled (GtkWidget *, gpointer);

static void stereo_eyes_exchange_button_toggled (GtkWidget *, gpointer);

static void aa_line_gamma_toggled        (GtkWidget *, gpointer);

static void use_conformant_clamping_button_toggled(GtkWidget *, gpointer);

static void show_graphics_visual_indicator_button_toggled (GtkWidget *, gpointer);

static void value_changed (GObject *, CtrlEvent *, gpointer);

static const gchar *get_image_settings_string(gint val);

static void post_slider_value_changed(CtkOpenGL *ctk_opengl, gint val);

static void aa_line_gamma_update_received(GObject *object, CtrlEvent *event,
                                          gpointer user_data);

static void post_image_settings_value_changed(CtkOpenGL *ctk_opengl, gint val);

static void image_settings_value_changed(CtkDropDownMenu *widget,
                                         gpointer user_data);

static void image_settings_update_received(GObject *object, CtrlEvent *event,
                                           gpointer user_data);

static GtkWidget *create_slider(CtkOpenGL *ctk_opengl,
                                GtkWidget *vbox,
                                const gchar *name,
                                const char *help,
                                gint attribute,
                                unsigned int bit);

static void slider_changed(GtkAdjustment *adjustment, gpointer user_data);

static GtkWidget *create_stereo_swap_mode_menu(CtkOpenGL *ctk_opengl,
                                               CtkEvent *ctk_event,
                                               gint stereo_swap_mode);

static void stereo_swap_mode_menu_changed(GObject *object,
                                          gpointer user_data);

static void stereo_swap_mode_update_received(GObject *object,
                                             CtrlEvent *event,
                                             gpointer user_data);

static void post_stereo_swap_mode_changed(CtkOpenGL *ctk_opengl, gint idx);

static void build_stereo_swap_mode_table(CtkOpenGL *ctk_opengl);

static gint map_nvctrl_value_to_table(CtkOpenGL *ctk_opengl,
                                      gint val);
static void
ctk_opengl_new_class_init(CtkOpenGLClass *ctk_object_class);

static void ctk_opengl_new_finalize(GObject *object);

#define FRAME_PADDING 5

static const char *__sync_to_vblank_help =
N_("When enabled, OpenGL applications will swap "
"buffers during the vertical retrace; this option is "
"applied to OpenGL applications that are started after "
"this option is set.");

static const char *__aa_line_gamma_checkbox_help =
N_("Enable the antialiased lines gamma correction checkbox to make the "
"gamma correction slider active.");

static const char *__ssm_menu_help =
N_("This menu controls the swap mode when Quad-Buffered stereo is used."
"  Application-controled: Stereo swap mode is derived from the "
"value of swap interval.  If it's odd, the per eye "
"swap mode is used.  If it's even, the per eye pair swap mode is used."
"  Per Eye: The driver swaps each eye as it is ready."
"  Per Eye-Pair: The driver waits for both eyes to complete rendering "
"before swapping.");

static const char *__aa_line_gamma_slider_help =
N_("This option allows Gamma-corrected "
"antialiased lines to consider variances in the color "
"display capabilities of output devices when rendering "
"smooth lines.  This option is applied to OpenGL applications "
"that are started after this option is set.");

<<<<<<< HEAD
static const char *__image_settings_dropdown_help =
"This option adjusts the image quality setting.";
=======
static const char *__image_settings_slider_help =
N_("The Image Settings slider controls the image quality setting.");
>>>>>>> 159e58e5

static const char *__force_stereo_help =
N_("Enabling this option causes OpenGL to force "
"stereo flipping even if a stereo drawable is "
"not visible.  This option is applied "
"immediately.");

static const char *__xinerama_stereo_help =
N_("Enabling this option causes OpenGL to allow "
"stereo flipping on multiple X screens configured "
"with Xinerama.  This option is applied immediately.");

<<<<<<< HEAD
=======
static const char *__show_sli_visual_indicator_help =
N_("Enabling this option causes OpenGL to draw "
"information about the current SLI mode on the "
"screen.  This option is applied to OpenGL "
"applications that are started after this option is "
"set.");

static const char *__show_multigpu_visual_indicator_help =
N_("Enabling this option causes OpenGL to draw "
"information about the current Multi-GPU mode on the "
"screen.  This option is applied to OpenGL "
"applications that are started after this option is "
"set.");

>>>>>>> 159e58e5
static const char *__show_graphics_visual_indicator_help =
"Enabling this option causes the driver to draw "
"information about the graphics API in use, such as "
"instant framerate, vsync status, and whether the "
"application is blitting or flipping. "
"This option is applied to applications that are "
"started after this option is set.";

static const char *__stereo_eyes_exchange_help =
N_("Enabling this option causes OpenGL to draw the left "
"eye image in the right eye and vice versa for stereo "
"drawables.  This option is applied immediately.");

static const char *__use_conformant_clamping_help =
N_("Disabling this option causes OpenGL to replace GL_CLAMP with "
"GL_CLAMP_TO_EDGE for borderless 2D textures.  This eliminates "
"seams at the edges of textures in some older games such as "
"Quake 3.");

<<<<<<< HEAD
static const char *__show_vrr_visual_indicator_help  =
"Enabling this option causes OpenGL to draw an indicator showing whether "
"G-SYNC/G-SYNC Compatible is in use, when an application is swapping using "
"flipping.  This option is applied to OpenGL applications that are started "
"after this option is set.";
=======
static const char *__show_gsync_visual_indicator_help  =
N_("Enabling this option causes OpenGL to draw an indicator showing whether "
"G-SYNC is in use, when an application is swapping using flipping.  This "
"option is applied to OpenGL applications that are started after this option "
"is set.");
>>>>>>> 159e58e5

#define __SYNC_TO_VBLANK      (1 << 1)
#define __ALLOW_FLIPPING      (1 << 2)
#define __AA_LINE_GAMMA_VALUE (1 << 3)
#define __AA_LINE_GAMMA       (1 << 4)
#define __FORCE_GENERIC_CPU   (1 << 5)
#define __FORCE_STEREO        (1 << 6)
#define __IMAGE_SETTINGS      (1 << 7)
#define __XINERAMA_STEREO     (1 << 8)
#define __STEREO_EYES_EXCHANGE (1 << 10)
#define __CONFORMANT_CLAMPING (1 << 12)
#define __ALLOW_VRR         (1 << 13)
#define __SHOW_VRR_VISUAL_INDICATOR       (1 << 14)
#define __STEREO_SWAP_MODE    (1 << 15)
#define __SHOW_GRAPHICS_VISUAL_INDICATOR    (1 << 16)



GType ctk_opengl_get_type(
    void
)
{
    static GType ctk_opengl_type = 0;

    if (!ctk_opengl_type) {
        static const GTypeInfo ctk_opengl_info = {
            sizeof (CtkOpenGLClass),
            NULL, /* base_init */
            NULL, /* base_finalize */
            (GClassInitFunc) ctk_opengl_new_class_init, /* class_init, */
            NULL, /* class_finalize */
            NULL, /* class_data */
            sizeof (CtkOpenGL),
            0, /* n_preallocs */
            NULL, /* instance_init */
            NULL  /* value_table */
        };

        ctk_opengl_type = g_type_register_static (GTK_TYPE_VBOX,
                "CtkOpenGL", &ctk_opengl_info, 0);
    }

    return ctk_opengl_type;
}


    static void
ctk_opengl_new_class_init(CtkOpenGLClass *ctk_object_class)
{
    GObjectClass *gobject_class = (GObjectClass *)ctk_object_class;
    gobject_class->finalize = ctk_opengl_new_finalize;
}

static void ctk_opengl_new_finalize(GObject *object)
{
    CtkOpenGL *ctk_object = CTK_OPENGL(object);

    g_signal_handlers_disconnect_matched(G_OBJECT(ctk_object->ctk_event),
                                         G_SIGNAL_MATCH_DATA,
                                         0,
                                         0,
                                         NULL,
                                         NULL,
                                         (gpointer) ctk_object);
}


GtkWidget* ctk_opengl_new(CtrlTarget *ctrl_target,
                          CtkConfig *ctk_config,
                          CtkEvent *ctk_event)
{
    GObject *object;
    CtkOpenGL *ctk_opengl;
    GtkWidget *label;
    GtkWidget *banner;
    GtkWidget *frame;
    GtkWidget *hseparator;
    GtkWidget *hbox;
    GtkWidget *vbox;
    GtkWidget *check_button;
    GtkWidget *dropdown;
    GtkWidget *menu;

    gint sync_to_vblank = 0;
    gint flipping_allowed = 0;
    gint vrr_allowed = 0;
    gint show_vrr_visual_indicator = 0;
    gint force_stereo = 0;
    gint xinerama_stereo = 0;
    gint stereo_eyes_exchange = 0;
    gint stereo_swap_mode = 0;
    CtrlAttributeValidValues image_settings_valid;
    gint image_settings_value = 0;
    gint aa_line_gamma = 0;
    gint use_conformant_clamping = 0;
    gint show_graphics_visual_indicator = 0;

    ReturnStatus ret_sync_to_vblank;
    ReturnStatus ret_flipping_allowed;
    ReturnStatus ret_vrr_allowed;
    ReturnStatus ret_show_vrr_visual_indicator;
    ReturnStatus ret_force_stereo;
    ReturnStatus ret_xinerama_stereo;
    ReturnStatus ret_stereo_eyes_exchange;
    ReturnStatus ret_stereo_swap_mode;
    ReturnStatus ret_image_settings;
    ReturnStatus ret_aa_line_gamma;
    ReturnStatus ret_use_conformant_clamping;
    ReturnStatus ret_show_graphics_visual_indicator;

    /* Query OpenGL settings */

    ret_sync_to_vblank =
        NvCtrlGetAttribute(ctrl_target,
                           NV_CTRL_SYNC_TO_VBLANK,
                           &sync_to_vblank);

    ret_flipping_allowed =
        NvCtrlGetAttribute(ctrl_target,
                           NV_CTRL_FLIPPING_ALLOWED,
                           &flipping_allowed);

    ret_vrr_allowed =
        NvCtrlGetAttribute(ctrl_target,
                           NV_CTRL_VRR_ALLOWED,
                           &vrr_allowed);

    ret_show_vrr_visual_indicator =
        NvCtrlGetAttribute(ctrl_target,
                           NV_CTRL_SHOW_VRR_VISUAL_INDICATOR,
                           &show_vrr_visual_indicator);

    ret_force_stereo =
        NvCtrlGetAttribute(ctrl_target,
                           NV_CTRL_FORCE_STEREO,
                           &force_stereo);

    ret_xinerama_stereo =
        NvCtrlGetAttribute(ctrl_target,
                           NV_CTRL_XINERAMA_STEREO,
                           &xinerama_stereo);

    ret_stereo_eyes_exchange =
        NvCtrlGetAttribute(ctrl_target,
                           NV_CTRL_STEREO_EYES_EXCHANGE,
                           &stereo_eyes_exchange);

    ret_stereo_swap_mode =
        NvCtrlGetAttribute(ctrl_target,
                           NV_CTRL_STEREO_SWAP_MODE,
                           &stereo_swap_mode);

    ret_image_settings = NvCtrlGetValidAttributeValues(ctrl_target,
                                                       NV_CTRL_IMAGE_SETTINGS,
                                                       &image_settings_valid);
    if ((ret_image_settings == NvCtrlSuccess) &&
        (image_settings_valid.valid_type == CTRL_ATTRIBUTE_VALID_TYPE_RANGE)) {
        ret_image_settings =
            NvCtrlGetAttribute(ctrl_target,
                               NV_CTRL_IMAGE_SETTINGS,
                               &image_settings_value);
    } else {
        ret_image_settings = NvCtrlError;
    }

    ret_aa_line_gamma =
        NvCtrlGetAttribute(ctrl_target,
                           NV_CTRL_OPENGL_AA_LINE_GAMMA,
                           &aa_line_gamma);

    ret_use_conformant_clamping =
        NvCtrlGetAttribute(ctrl_target,
                           NV_CTRL_TEXTURE_CLAMPING,
                           &use_conformant_clamping);

    ret_show_graphics_visual_indicator =
        NvCtrlGetAttribute(ctrl_target,
                           NV_CTRL_SHOW_GRAPHICS_VISUAL_INDICATOR,
                           &show_graphics_visual_indicator);

    /* There are no OpenGL settings to change (OpenGL disabled?) */
    if ((ret_sync_to_vblank != NvCtrlSuccess) &&
        (ret_flipping_allowed != NvCtrlSuccess) &&
        (ret_vrr_allowed != NvCtrlSuccess) &&
        (ret_show_vrr_visual_indicator != NvCtrlSuccess) &&
        (ret_force_stereo != NvCtrlSuccess) &&
        (ret_xinerama_stereo != NvCtrlSuccess) &&
        (ret_stereo_eyes_exchange != NvCtrlSuccess) &&
        (ret_stereo_swap_mode != NvCtrlSuccess) &&
        (ret_image_settings != NvCtrlSuccess) &&
        (ret_aa_line_gamma != NvCtrlSuccess) &&
        (ret_use_conformant_clamping != NvCtrlSuccess) &&
        (ret_show_graphics_visual_indicator != NvCtrlSuccess)) {
        return NULL;
    }

    object = g_object_new(CTK_TYPE_OPENGL, NULL);

    ctk_opengl = CTK_OPENGL(object);
    ctk_opengl->ctrl_target = ctrl_target;
    ctk_opengl->ctk_config = ctk_config;
    ctk_opengl->active_attributes = 0;

    gtk_box_set_spacing(GTK_BOX(object), 10);

    banner = ctk_banner_image_new(BANNER_ARTWORK_OPENGL);
    gtk_box_pack_start(GTK_BOX(object), banner, FALSE, FALSE, 0);


    /*
     * Performance section: TOP->MIDDLE - LEFT->CENTER
     *
     * These settings directly influence OpenGLBox performance on the system
     *(related: multisample settings).
     */
    
    hbox = gtk_hbox_new(FALSE, 5);
    gtk_box_pack_start(GTK_BOX(object), hbox, FALSE, FALSE, 0);

    label = gtk_label_new(_("Performance"));
    gtk_box_pack_start(GTK_BOX(hbox), label, FALSE, FALSE, 0);

    hseparator = gtk_hseparator_new();
    gtk_box_pack_start(GTK_BOX(hbox), hseparator, TRUE, TRUE, 0);


    vbox = gtk_vbox_new(FALSE, 2);
    gtk_box_pack_start(GTK_BOX(object), vbox, FALSE, FALSE, 0);


    /*
     * Sync to VBlank toggle: TOP->MIDDLE - LEFT->CENTER
     *
     * This toggle button specifies if OpenGLBox should sync to the vertical
     * retrace.
     */

    if (ret_sync_to_vblank == NvCtrlSuccess) {

        label = gtk_label_new(_("Sync to VBlank"));

        check_button = gtk_check_button_new();
        gtk_container_add(GTK_CONTAINER(check_button), label);

        gtk_toggle_button_set_active(GTK_TOGGLE_BUTTON(check_button),
                                     sync_to_vblank);

        gtk_box_pack_start(GTK_BOX(vbox), check_button, FALSE, FALSE, 0);

        g_signal_connect(G_OBJECT(check_button), "toggled",
                         G_CALLBACK(vblank_sync_button_toggled),
                         (gpointer) ctk_opengl);

        g_signal_connect(G_OBJECT(ctk_event),
                         CTK_EVENT_NAME(NV_CTRL_SYNC_TO_VBLANK),
                         G_CALLBACK(value_changed), (gpointer) ctk_opengl);

        ctk_config_set_tooltip(ctk_config, check_button,
                               _(__sync_to_vblank_help));

        ctk_opengl->active_attributes |= __SYNC_TO_VBLANK;

        ctk_opengl->sync_to_vblank_button = check_button;
    }
    
    /*
     * allow flipping
     */

    if (ret_flipping_allowed == NvCtrlSuccess) {

        label = gtk_label_new(_("Allow Flipping"));
        
        check_button = gtk_check_button_new();
        gtk_container_add(GTK_CONTAINER(check_button), label);
        
        gtk_toggle_button_set_active(GTK_TOGGLE_BUTTON(check_button),
                                     flipping_allowed);

        gtk_box_pack_start(GTK_BOX(vbox), check_button, FALSE, FALSE, 0);

        g_signal_connect(G_OBJECT(check_button), "toggled",
                         G_CALLBACK(allow_flipping_button_toggled),
                         (gpointer) ctk_opengl);

        g_signal_connect(G_OBJECT(ctk_event),
                         CTK_EVENT_NAME(NV_CTRL_FLIPPING_ALLOWED),
                         G_CALLBACK(value_changed), (gpointer) ctk_opengl);

        ctk_config_set_tooltip(ctk_config, check_button,
                               _("Enabling this option allows OpenGL to swap "
                               "by flipping when possible.  This option is "
                               "applied immediately."));
        
        ctk_opengl->active_attributes |= __ALLOW_FLIPPING;
        
        ctk_opengl->allow_flipping_button = check_button;
    }

    /*
     * allow G-SYNC/G-SYNC Compatible
     *
     * Always create the checkbox, but only show it if the attribute starts out
     * available.
     */

<<<<<<< HEAD
    label = gtk_label_new("Allow G-SYNC/G-SYNC Compatible");
=======
    label = gtk_label_new(_("Allow G-SYNC"));
>>>>>>> 159e58e5

    check_button = gtk_check_button_new();
    gtk_container_add(GTK_CONTAINER(check_button), label);

    gtk_toggle_button_set_active(GTK_TOGGLE_BUTTON(check_button),
                                 vrr_allowed);

    gtk_box_pack_start(GTK_BOX(vbox), check_button, FALSE, FALSE, 0);

    g_signal_connect(G_OBJECT(check_button), "toggled",
                     G_CALLBACK(allow_vrr_button_toggled),
                     (gpointer) ctk_opengl);

    g_signal_connect(G_OBJECT(ctk_event),
                     CTK_EVENT_NAME(NV_CTRL_VRR_ALLOWED),
                     G_CALLBACK(value_changed), (gpointer) ctk_opengl);

    ctk_config_set_tooltip(ctk_config, check_button,
<<<<<<< HEAD
                           "Enabling this option allows OpenGL to flip "
                           "using G-SYNC/G-SYNC Compatible when possible.  "
                           "This option is applied immediately.");
=======
                           _("Enabling this option allows OpenGL to flip "
                           "using G-SYNC when possible.  This option is "
                           "applied immediately."));
>>>>>>> 159e58e5

    ctk_opengl->active_attributes |= __ALLOW_VRR;

    ctk_opengl->allow_vrr_button = check_button;

    /*
     * show G-SYNC/G-SYNC Compatible visual indicator
     *
     * Always create the checkbox, but only show it if the attribute starts out
     * available.
     */

<<<<<<< HEAD
    label = gtk_label_new("Enable G-SYNC/G-SYNC Compatible Visual Indicator");
=======
    label = gtk_label_new(_("Enable G-SYNC Visual Indicator"));
>>>>>>> 159e58e5

    check_button = gtk_check_button_new();
    gtk_container_add(GTK_CONTAINER(check_button), label);

    gtk_toggle_button_set_active(GTK_TOGGLE_BUTTON(check_button),
                                 show_vrr_visual_indicator);

    gtk_box_pack_start(GTK_BOX(vbox), check_button, FALSE, FALSE, 0);

    g_signal_connect(G_OBJECT(check_button), "toggled",
                     G_CALLBACK(show_vrr_visual_indicator_button_toggled),
                     (gpointer) ctk_opengl);

    g_signal_connect(G_OBJECT(ctk_event),
                     CTK_EVENT_NAME(NV_CTRL_SHOW_VRR_VISUAL_INDICATOR),
                     G_CALLBACK(value_changed), (gpointer) ctk_opengl);

    ctk_config_set_tooltip(ctk_config, check_button,
<<<<<<< HEAD
                           __show_vrr_visual_indicator_help);
=======
                           _(__show_gsync_visual_indicator_help));
>>>>>>> 159e58e5

    ctk_opengl->active_attributes |= __SHOW_VRR_VISUAL_INDICATOR;

    ctk_opengl->show_vrr_visual_indicator_button = check_button;


    if (ret_force_stereo == NvCtrlSuccess) {

        label = gtk_label_new(_("Force Stereo Flipping"));
    
        check_button = gtk_check_button_new();
        gtk_container_add(GTK_CONTAINER(check_button), label);
    
        gtk_toggle_button_set_active(GTK_TOGGLE_BUTTON(check_button),
                                     force_stereo);

        gtk_box_pack_start(GTK_BOX(vbox), check_button, FALSE, FALSE, 0);

        g_signal_connect(G_OBJECT(check_button), "toggled",
                     G_CALLBACK(force_stereo_button_toggled),
                     (gpointer) ctk_opengl);

        g_signal_connect(G_OBJECT(ctk_event),
                     CTK_EVENT_NAME(NV_CTRL_FORCE_STEREO),
                     G_CALLBACK(value_changed), (gpointer) ctk_opengl);

        ctk_config_set_tooltip(ctk_config, check_button, _(__force_stereo_help));
    
        ctk_opengl->active_attributes |= __FORCE_STEREO;
    
        ctk_opengl->force_stereo_button = check_button;
    }
        
    if (ret_xinerama_stereo == NvCtrlSuccess) {

        label = gtk_label_new(_("Allow Xinerama Stereo Flipping"));
 
        check_button = gtk_check_button_new();
        gtk_container_add(GTK_CONTAINER(check_button), label);
 
        gtk_toggle_button_set_active(GTK_TOGGLE_BUTTON(check_button),
                                     xinerama_stereo);

        gtk_box_pack_start(GTK_BOX(vbox), check_button, FALSE, FALSE, 0);

        g_signal_connect(G_OBJECT(check_button), "toggled",
                         G_CALLBACK(xinerama_stereo_button_toggled),
                         (gpointer) ctk_opengl);

        g_signal_connect(G_OBJECT(ctk_event),
                         CTK_EVENT_NAME(NV_CTRL_XINERAMA_STEREO),
                         G_CALLBACK(value_changed), (gpointer) ctk_opengl);

        ctk_config_set_tooltip(ctk_config, check_button, _(__xinerama_stereo_help));
 
        ctk_opengl->active_attributes |= __XINERAMA_STEREO;
 
        ctk_opengl->xinerama_stereo_button = check_button;
    }

    if (ret_stereo_eyes_exchange == NvCtrlSuccess) {

        label = gtk_label_new(_("Exchange Stereo Eyes"));
    
        check_button = gtk_check_button_new();
        gtk_container_add(GTK_CONTAINER(check_button), label);
    
        gtk_toggle_button_set_active(GTK_TOGGLE_BUTTON(check_button),
                                     stereo_eyes_exchange);

        gtk_box_pack_start(GTK_BOX(vbox), check_button, FALSE, FALSE, 0);

        g_signal_connect(G_OBJECT(check_button), "toggled",
                     G_CALLBACK(stereo_eyes_exchange_button_toggled),
                     (gpointer) ctk_opengl);

        g_signal_connect(G_OBJECT(ctk_event),
                     CTK_EVENT_NAME(NV_CTRL_STEREO_EYES_EXCHANGE),
                     G_CALLBACK(value_changed), (gpointer) ctk_opengl);

        ctk_config_set_tooltip(ctk_config, check_button,
                               _(__stereo_eyes_exchange_help));
    
        ctk_opengl->active_attributes |= __STEREO_EYES_EXCHANGE;
    
        ctk_opengl->stereo_eyes_exchange_button = check_button;
    }
    if (ret_stereo_eyes_exchange == NvCtrlSuccess) {
        /* Create a menu */
        label = gtk_label_new(_("Stereo - swap mode:"));
        ctk_opengl->active_attributes |= __STEREO_SWAP_MODE;

        menu = create_stereo_swap_mode_menu(ctk_opengl, ctk_event,
                                            stereo_swap_mode);

        ctk_opengl->stereo_swap_mode_menu = menu;

        hbox = gtk_hbox_new(FALSE, 5);
        gtk_box_pack_start(GTK_BOX(hbox), label, FALSE, FALSE, 5);
        gtk_box_pack_start(GTK_BOX(hbox), menu, FALSE, FALSE, 5);
        gtk_box_pack_start(GTK_BOX(vbox), hbox, FALSE, FALSE, 0);
    }
    /*
     * Image Quality settings.
     */

<<<<<<< HEAD
    if (ret_image_settings == NvCtrlSuccess &&
            image_settings_valid.range.min == 0) {
=======
    if (ret_image_settings == NvCtrlSuccess) {

        frame = gtk_frame_new(_("Image Settings"));
        gtk_box_pack_start(GTK_BOX(vbox), frame, FALSE, FALSE, 3);
>>>>>>> 159e58e5

        hbox = gtk_hbox_new(FALSE, 0);
        frame = gtk_label_new("Image Settings: ");
        gtk_box_pack_start(GTK_BOX(hbox), frame, FALSE, FALSE, 3);

        gtk_container_add(GTK_CONTAINER(vbox), hbox);

        /* create the dropdown */

        dropdown = ctk_drop_down_menu_new(CTK_DROP_DOWN_MENU_FLAG_READONLY);

        if (image_settings_valid.range.max >=
                NV_CTRL_IMAGE_SETTINGS_HIGH_QUALITY) {
            ctk_drop_down_menu_append_item(CTK_DROP_DOWN_MENU(dropdown),
                get_image_settings_string(
                    NV_CTRL_IMAGE_SETTINGS_HIGH_QUALITY),
                NV_CTRL_IMAGE_SETTINGS_HIGH_QUALITY);
        }

        if (image_settings_valid.range.max >=
                NV_CTRL_IMAGE_SETTINGS_QUALITY) {
            ctk_drop_down_menu_append_item(CTK_DROP_DOWN_MENU(dropdown),
                get_image_settings_string(
                    NV_CTRL_IMAGE_SETTINGS_QUALITY),
                NV_CTRL_IMAGE_SETTINGS_QUALITY);
        }

        if (image_settings_valid.range.max >=
                NV_CTRL_IMAGE_SETTINGS_PERFORMANCE) {
            ctk_drop_down_menu_append_item(CTK_DROP_DOWN_MENU(dropdown),
                get_image_settings_string(
                    NV_CTRL_IMAGE_SETTINGS_PERFORMANCE),
                NV_CTRL_IMAGE_SETTINGS_PERFORMANCE);
        }

        if (image_settings_valid.range.max >=
                NV_CTRL_IMAGE_SETTINGS_HIGH_PERFORMANCE) {
            ctk_drop_down_menu_append_item(CTK_DROP_DOWN_MENU(dropdown),
                get_image_settings_string(
                    NV_CTRL_IMAGE_SETTINGS_HIGH_PERFORMANCE),
                NV_CTRL_IMAGE_SETTINGS_HIGH_PERFORMANCE);
        }

        ctk_drop_down_menu_set_current_value(CTK_DROP_DOWN_MENU(dropdown),
                                             image_settings_value);

        gtk_container_add(GTK_CONTAINER(hbox), dropdown);

        g_signal_connect(G_OBJECT(dropdown), "changed",
                         G_CALLBACK(image_settings_value_changed),
                         (gpointer) ctk_opengl);

        g_signal_connect(G_OBJECT(ctk_event),
                         CTK_EVENT_NAME(NV_CTRL_IMAGE_SETTINGS),
                         G_CALLBACK(image_settings_update_received),
                         (gpointer) ctk_opengl);

<<<<<<< HEAD
        ctk_config_set_tooltip(ctk_config, dropdown,
                               __image_settings_dropdown_help);
=======
        ctk_config_set_tooltip(ctk_config, scale, _(__image_settings_slider_help));
>>>>>>> 159e58e5

        ctk_opengl->active_attributes |= __IMAGE_SETTINGS;
        ctk_opengl->image_settings_dropdown = dropdown;
    }

    /*
     * Miscellaneous section:
     */

    hbox = gtk_hbox_new(FALSE, 5);
    gtk_box_pack_start(GTK_BOX(object), hbox, FALSE, FALSE, 0);

    label = gtk_label_new(_("Miscellaneous"));
    gtk_box_pack_start(GTK_BOX(hbox), label, FALSE, FALSE, 0);

    hseparator = gtk_hseparator_new();
    gtk_box_pack_start(GTK_BOX(hbox), hseparator, TRUE, TRUE, 0);

    vbox = gtk_vbox_new(FALSE, 2);
    gtk_box_pack_start(GTK_BOX(object), vbox, FALSE, FALSE, 0);


    /*
     * NV_CTRL_OPENGL_AA_LINE_GAMMA
     */

    if (ret_aa_line_gamma == NvCtrlSuccess) {
        label = gtk_label_new(_("Enable gamma correction for antialiased lines"));

        check_button = gtk_check_button_new();
        gtk_container_add(GTK_CONTAINER(check_button), label);

        gtk_toggle_button_set_active(GTK_TOGGLE_BUTTON(check_button),
                                     aa_line_gamma ==
                                     NV_CTRL_OPENGL_AA_LINE_GAMMA_ENABLE);
        
        gtk_box_pack_start(GTK_BOX(vbox), check_button, FALSE, FALSE, 0);

        g_signal_connect(G_OBJECT(check_button), "toggled",
                         G_CALLBACK(aa_line_gamma_toggled),
                         (gpointer) ctk_opengl);

        g_signal_connect(G_OBJECT(ctk_event),
                         CTK_EVENT_NAME(NV_CTRL_OPENGL_AA_LINE_GAMMA),
                         G_CALLBACK(value_changed), (gpointer) ctk_opengl);
        
        ctk_config_set_tooltip(ctk_opengl->ctk_config,
                               check_button, _(__aa_line_gamma_checkbox_help));
        
        ctk_opengl->aa_line_gamma_button = check_button;
        ctk_opengl->active_attributes |= __AA_LINE_GAMMA;
        
        ctk_opengl->aa_line_gamma_scale =
            create_slider(ctk_opengl, vbox, _("Gamma correction"),
                          _(__aa_line_gamma_slider_help),
                          NV_CTRL_OPENGL_AA_LINE_GAMMA_VALUE,
                          __AA_LINE_GAMMA_VALUE);
        
        g_signal_connect(G_OBJECT(ctk_event),
                         CTK_EVENT_NAME(NV_CTRL_OPENGL_AA_LINE_GAMMA_VALUE),
                         G_CALLBACK(aa_line_gamma_update_received),
                         (gpointer) ctk_opengl);

        if (ctk_opengl->aa_line_gamma_scale)
            gtk_widget_set_sensitive(ctk_opengl->aa_line_gamma_scale,
                                     gtk_toggle_button_get_active
                                     (GTK_TOGGLE_BUTTON(check_button)));
    }

    /*
     * NV_CTRL_TEXTURE_CLAMPING
     */

    if (ret_use_conformant_clamping == NvCtrlSuccess) {
        label = gtk_label_new(_("Use Conformant Texture Clamping"));

        check_button = gtk_check_button_new();
        gtk_container_add(GTK_CONTAINER(check_button), label);

        gtk_toggle_button_set_active(GTK_TOGGLE_BUTTON(check_button),
                                     use_conformant_clamping);

        gtk_box_pack_start(GTK_BOX(vbox), check_button, FALSE, FALSE, 0);

        g_signal_connect(G_OBJECT(check_button), "toggled",
                         G_CALLBACK(use_conformant_clamping_button_toggled),
                         (gpointer) ctk_opengl);

        g_signal_connect(G_OBJECT(ctk_event),
                         CTK_EVENT_NAME(NV_CTRL_TEXTURE_CLAMPING),
                         G_CALLBACK(value_changed), (gpointer) ctk_opengl);

        ctk_config_set_tooltip(ctk_config, check_button,
                               _(__use_conformant_clamping_help));

        ctk_opengl->active_attributes |= __CONFORMANT_CLAMPING;

        ctk_opengl->use_conformant_clamping_button = check_button;
    }
<<<<<<< HEAD
=======
    
    if (ret_show_sli_visual_indicator == NvCtrlSuccess) {

        label = gtk_label_new(_("Enable SLI Visual Indicator"));

        check_button = gtk_check_button_new();
        gtk_container_add(GTK_CONTAINER(check_button), label);

        gtk_toggle_button_set_active(GTK_TOGGLE_BUTTON(check_button),
                                     show_sli_visual_indicator);

        gtk_box_pack_start(GTK_BOX(vbox), check_button, FALSE, FALSE, 0);

        g_signal_connect(G_OBJECT(check_button), "toggled",
                         G_CALLBACK(show_sli_visual_indicator_button_toggled),
                         (gpointer) ctk_opengl);

        g_signal_connect(G_OBJECT(ctk_event),
                     CTK_EVENT_NAME(NV_CTRL_SHOW_SLI_VISUAL_INDICATOR),
                     G_CALLBACK(value_changed), (gpointer) ctk_opengl);

        ctk_config_set_tooltip(ctk_config,
                               check_button, _(__show_sli_visual_indicator_help));

        ctk_opengl->active_attributes |= __SHOW_SLI_VISUAL_INDICATOR;

        ctk_opengl->show_sli_visual_indicator_button = check_button;
    }

    if (ret_show_multigpu_visual_indicator == NvCtrlSuccess) {

        label = gtk_label_new(_("Enable Multi-GPU Visual Indicator"));

        check_button = gtk_check_button_new();
        gtk_container_add(GTK_CONTAINER(check_button), label);

        gtk_toggle_button_set_active(GTK_TOGGLE_BUTTON(check_button),
                                     show_multigpu_visual_indicator);

        gtk_box_pack_start(GTK_BOX(vbox), check_button, FALSE, FALSE, 0);

        g_signal_connect(G_OBJECT(check_button), "toggled",
                         G_CALLBACK(show_multigpu_visual_indicator_button_toggled),
                         (gpointer) ctk_opengl);

        g_signal_connect(G_OBJECT(ctk_event),
                         CTK_EVENT_NAME(NV_CTRL_SHOW_MULTIGPU_VISUAL_INDICATOR),
                         G_CALLBACK(value_changed), (gpointer) ctk_opengl);

        ctk_config_set_tooltip(ctk_config, check_button,
                               _(__show_multigpu_visual_indicator_help));

        ctk_opengl->active_attributes |= __SHOW_MULTIGPU_VISUAL_INDICATOR;

        ctk_opengl->show_multigpu_visual_indicator_button = check_button;
    }
>>>>>>> 159e58e5

    if (ret_show_graphics_visual_indicator == NvCtrlSuccess) {

        label = gtk_label_new("Enable Graphics API Visual Indicator");

        check_button = gtk_check_button_new();
        gtk_container_add(GTK_CONTAINER(check_button), label);

        gtk_toggle_button_set_active(GTK_TOGGLE_BUTTON(check_button),
                                     show_graphics_visual_indicator);

        gtk_box_pack_start(GTK_BOX(vbox), check_button, FALSE, FALSE, 0);

        g_signal_connect(G_OBJECT(check_button), "toggled",
                         G_CALLBACK(show_graphics_visual_indicator_button_toggled),
                         (gpointer) ctk_opengl);

        g_signal_connect(G_OBJECT(ctk_event),
                         CTK_EVENT_NAME(NV_CTRL_SHOW_GRAPHICS_VISUAL_INDICATOR),
                         G_CALLBACK(value_changed), (gpointer) ctk_opengl);

        ctk_config_set_tooltip(ctk_config, check_button,
                               __show_graphics_visual_indicator_help);

        ctk_opengl->active_attributes |= __SHOW_GRAPHICS_VISUAL_INDICATOR;

        ctk_opengl->show_graphics_visual_indicator_button = check_button;
    }

    gtk_widget_show_all(GTK_WIDGET(object));

    /*
     * If G-SYNC/G-SYNC Compatible is not currently available, start out with
     * the button hidden.
     */
    if (ret_vrr_allowed != NvCtrlSuccess) {
        gtk_widget_hide(GTK_WIDGET(ctk_opengl->allow_vrr_button));
    }
    if (ret_show_vrr_visual_indicator != NvCtrlSuccess) {
        gtk_widget_hide(GTK_WIDGET(ctk_opengl->show_vrr_visual_indicator_button));
    }

    return GTK_WIDGET(object);
}

/* 
 * Prints status bar message
 */
static void post_vblank_sync_button_toggled(CtkOpenGL *ctk_opengl, 
                                            gboolean enabled)
{
    ctk_config_statusbar_message(ctk_opengl->ctk_config,
                                 enabled ? _("OpenGL Sync to VBlank enabled.") : _("OpenGL Sync to VBlank disabled."));
}

static void post_allow_flipping_button_toggled(CtkOpenGL *ctk_opengl, 
                                                gboolean enabled) 
{
    ctk_config_statusbar_message(ctk_opengl->ctk_config,
                                 enabled ? _("OpenGL Flipping allowed.") : _("OpenGL Flipping not allowed."));
}

static void post_allow_vrr_button_toggled(CtkOpenGL *ctk_opengl,
                                          gboolean enabled)
{
    ctk_config_statusbar_message(ctk_opengl->ctk_config,
<<<<<<< HEAD
                                 "G-SYNC/G-SYNC Compatible %s.",
                                 enabled ? "allowed" : "not allowed");
=======
                                 enabled ? _("G-SYNC allowed.") : _("G-SYNC not allowed."));
>>>>>>> 159e58e5
}

static void post_show_vrr_visual_indicator_button_toggled(CtkOpenGL *ctk_opengl,
                                                          gboolean enabled)
{
    ctk_config_statusbar_message(ctk_opengl->ctk_config,
<<<<<<< HEAD
                                 "G-SYNC/G-SYNC Compatible visual indicator "
                                 "%s.", enabled ? "enabled" : "disabled");
=======
                                 enabled ? _("G-SYNC visual indicator enabled.") : _("G-SYNC visual indicator disabled."));
>>>>>>> 159e58e5
}

static void post_force_stereo_button_toggled(CtkOpenGL *ctk_opengl, 
                                             gboolean enabled)
{
    ctk_config_statusbar_message(ctk_opengl->ctk_config,
                                 enabled ? _("OpenGL Stereo Flipping forced.") : _("OpenGL Stereo Flipping not forced."));
}

<<<<<<< HEAD
=======
static void post_show_sli_visual_indicator_button_toggled(CtkOpenGL *ctk_opengl, 
                                                          gboolean enabled) 
{
    ctk_config_statusbar_message(ctk_opengl->ctk_config,
                                 enabled ? _("OpenGL SLI Visual Indicator enabled.") : _("OpenGL SLI Visual Indicator disabled."));
}

static void
post_show_multigpu_visual_indicator_button_toggled(CtkOpenGL *ctk_opengl, 
                                                   gboolean enabled) 
{
    ctk_config_statusbar_message(ctk_opengl->ctk_config,
                                 enabled ? _("OpenGL Multi-GPU Visual Indicator enabled.") : _("OpenGL Multi-GPU Visual Indicator disabled."));
}

>>>>>>> 159e58e5
static void
post_show_graphics_visual_indicator_button_toggled(CtkOpenGL *ctk_opengl,
                                              gboolean enabled)
{
    ctk_config_statusbar_message(ctk_opengl->ctk_config,
                                 "Graphics API Visual Indicator %s.",
                                 enabled ? "enabled" : "disabled");
}

static void post_xinerama_stereo_button_toggled(CtkOpenGL *ctk_opengl, 
                                                gboolean enabled) 
{
    ctk_config_statusbar_message(ctk_opengl->ctk_config,
                                 enabled ? _("OpenGL Xinerama Stereo Flipping allowed.") : _("OpenGL Xinerama Stereo Flipping not allowed."));
}

static void post_stereo_eyes_exchange_button_toggled(CtkOpenGL *ctk_opengl, 
                                                     gboolean enabled)
{
    ctk_config_statusbar_message(ctk_opengl->ctk_config,
                                 enabled ? _("OpenGL Stereo Eyes Exchanged enabled.") : _("OpenGL Stereo Eyes Exchanged disabled."));
}

static void post_aa_line_gamma_toggled(CtkOpenGL *ctk_opengl, 
                                       gboolean enabled) 
{
    ctk_config_statusbar_message(ctk_opengl->ctk_config,
                                 enabled ? _("OpenGL gamma correction for antialiased lines enabled.") : _("OpenGL gamma correction for antialiased lines disabled."));
}

static void
post_use_conformant_clamping_button_toggled(CtkOpenGL *ctk_opengl,
                                               int clamping) 
{
    ctk_config_statusbar_message(ctk_opengl->ctk_config,
                                 (clamping == NV_CTRL_TEXTURE_CLAMPING_SPEC) ?
                                 _("Use Conformant OpenGL Texture Clamping") : _("Use Non-Conformant OpenGL Texture Clamping"));
}

static void vblank_sync_button_toggled(GtkWidget *widget,
                                       gpointer user_data)
{
    CtkOpenGL *ctk_opengl = CTK_OPENGL(user_data);
    CtrlTarget *ctrl_target = ctk_opengl->ctrl_target;
    gboolean enabled;

    enabled = gtk_toggle_button_get_active(GTK_TOGGLE_BUTTON(widget));

    NvCtrlSetAttribute(ctrl_target, NV_CTRL_SYNC_TO_VBLANK, enabled);

    post_vblank_sync_button_toggled(ctk_opengl, enabled);
}


static void allow_flipping_button_toggled(GtkWidget *widget,
                                          gpointer user_data)
{
    CtkOpenGL *ctk_opengl = CTK_OPENGL(user_data);
    CtrlTarget *ctrl_target = ctk_opengl->ctrl_target;
    gboolean enabled;

    enabled = gtk_toggle_button_get_active(GTK_TOGGLE_BUTTON(widget));

    NvCtrlSetAttribute(ctrl_target, NV_CTRL_FLIPPING_ALLOWED, enabled);
    post_allow_flipping_button_toggled(ctk_opengl, enabled);
}

static void allow_vrr_button_toggled(GtkWidget *widget,
                                     gpointer user_data)
{
    CtkOpenGL *ctk_opengl = CTK_OPENGL(user_data);
    CtrlTarget *ctrl_target = ctk_opengl->ctrl_target;
    gboolean enabled;

    enabled = gtk_toggle_button_get_active(GTK_TOGGLE_BUTTON(widget));

    NvCtrlSetAttribute(ctrl_target, NV_CTRL_VRR_ALLOWED, enabled);
    post_allow_vrr_button_toggled(ctk_opengl, enabled);
}

static void show_vrr_visual_indicator_button_toggled(GtkWidget *widget,
                                                     gpointer user_data)
{
    CtkOpenGL *ctk_opengl = CTK_OPENGL(user_data);
    CtrlTarget *ctrl_target = ctk_opengl->ctrl_target;
    gboolean enabled;

    enabled = gtk_toggle_button_get_active(GTK_TOGGLE_BUTTON(widget));

    NvCtrlSetAttribute(ctrl_target, NV_CTRL_SHOW_VRR_VISUAL_INDICATOR, enabled);
    post_show_vrr_visual_indicator_button_toggled(ctk_opengl, enabled);
}

static void force_stereo_button_toggled(GtkWidget *widget,
                                         gpointer user_data)
{
    CtkOpenGL *ctk_opengl = CTK_OPENGL(user_data);
    CtrlTarget *ctrl_target = ctk_opengl->ctrl_target;
    gboolean enabled;

    enabled = gtk_toggle_button_get_active(GTK_TOGGLE_BUTTON(widget));

    NvCtrlSetAttribute(ctrl_target, NV_CTRL_FORCE_STEREO, enabled);
    post_force_stereo_button_toggled(ctk_opengl, enabled);
}

static void show_graphics_visual_indicator_button_toggled(GtkWidget *widget,
                                                          gpointer user_data)
{
    CtkOpenGL *ctk_opengl = CTK_OPENGL(user_data);
    CtrlTarget *ctrl_target = ctk_opengl->ctrl_target;
    gboolean enabled;

    enabled = gtk_toggle_button_get_active(GTK_TOGGLE_BUTTON(widget));

    NvCtrlSetAttribute(ctrl_target,
                       NV_CTRL_SHOW_GRAPHICS_VISUAL_INDICATOR, enabled);
    post_show_graphics_visual_indicator_button_toggled(ctk_opengl, enabled);
}

static void xinerama_stereo_button_toggled(GtkWidget *widget,
                                           gpointer user_data)
{
    CtkOpenGL *ctk_opengl = CTK_OPENGL(user_data);
    CtrlTarget *ctrl_target = ctk_opengl->ctrl_target;
    gboolean enabled;

    enabled = gtk_toggle_button_get_active(GTK_TOGGLE_BUTTON(widget));

    NvCtrlSetAttribute(ctrl_target, NV_CTRL_XINERAMA_STEREO, enabled);
    post_xinerama_stereo_button_toggled(ctk_opengl, enabled);
}

static void stereo_eyes_exchange_button_toggled(GtkWidget *widget,
                                                gpointer user_data)
{
    CtkOpenGL *ctk_opengl = CTK_OPENGL(user_data);
    CtrlTarget *ctrl_target = ctk_opengl->ctrl_target;
    gboolean enabled;

    enabled = gtk_toggle_button_get_active(GTK_TOGGLE_BUTTON(widget));

    NvCtrlSetAttribute(ctrl_target, NV_CTRL_STEREO_EYES_EXCHANGE, enabled);

    post_stereo_eyes_exchange_button_toggled(ctk_opengl, enabled);
}

static void aa_line_gamma_toggled(GtkWidget *widget,
                                  gpointer user_data)
{
    CtkOpenGL *ctk_opengl = CTK_OPENGL(user_data);
    CtrlTarget *ctrl_target = ctk_opengl->ctrl_target;
    gboolean enabled;
    ReturnStatus ret;

    enabled = gtk_toggle_button_get_active(GTK_TOGGLE_BUTTON(widget));

    ret = NvCtrlSetAttribute(ctrl_target,
                             NV_CTRL_OPENGL_AA_LINE_GAMMA, enabled);

    if (ret != NvCtrlSuccess) return;
    if (ctk_opengl->aa_line_gamma_scale)
        gtk_widget_set_sensitive(ctk_opengl->aa_line_gamma_scale, enabled);
    post_aa_line_gamma_toggled(ctk_opengl, enabled);
}

static void use_conformant_clamping_button_toggled(GtkWidget *widget,
                                                   gpointer user_data)
{
    CtkOpenGL *ctk_opengl = CTK_OPENGL(user_data);
    CtrlTarget *ctrl_target = ctk_opengl->ctrl_target;
    int clamping;

    if (gtk_toggle_button_get_active(GTK_TOGGLE_BUTTON(widget))) {
        clamping = NV_CTRL_TEXTURE_CLAMPING_SPEC;
    } else {
        clamping = NV_CTRL_TEXTURE_CLAMPING_EDGE;
    }

    NvCtrlSetAttribute(ctrl_target, NV_CTRL_TEXTURE_CLAMPING, clamping);

    post_use_conformant_clamping_button_toggled(ctk_opengl, clamping);
}


/*
 * value_changed() - callback function for changed OpenGL settings.
 */

static void value_changed(GObject *object, CtrlEvent *event, gpointer user_data)
{
    CtkOpenGL *ctk_opengl;
    gboolean enabled;
    gboolean check_available = FALSE;
    GtkToggleButton *button;
    GCallback func;
    gint value;

    if (event->type != CTRL_EVENT_TYPE_INTEGER_ATTRIBUTE) {
        return;
    }

    ctk_opengl = CTK_OPENGL(user_data);
    value = event->int_attr.value;

    switch (event->int_attr.attribute) {
    case NV_CTRL_SYNC_TO_VBLANK:
        button = GTK_TOGGLE_BUTTON(ctk_opengl->sync_to_vblank_button);
        func = G_CALLBACK(vblank_sync_button_toggled);
        post_vblank_sync_button_toggled(ctk_opengl, value);
        break;
    case NV_CTRL_FLIPPING_ALLOWED:
        button = GTK_TOGGLE_BUTTON(ctk_opengl->allow_flipping_button);
        func = G_CALLBACK(allow_flipping_button_toggled);
        post_allow_flipping_button_toggled(ctk_opengl, value);
        break;
    case NV_CTRL_VRR_ALLOWED:
        button = GTK_TOGGLE_BUTTON(ctk_opengl->allow_vrr_button);
        func = G_CALLBACK(allow_vrr_button_toggled);
        post_allow_vrr_button_toggled(ctk_opengl, value);
        check_available = TRUE;
        break;
    case NV_CTRL_SHOW_VRR_VISUAL_INDICATOR:
        button = GTK_TOGGLE_BUTTON(ctk_opengl->show_vrr_visual_indicator_button);
        func = G_CALLBACK(show_vrr_visual_indicator_button_toggled);
        post_show_vrr_visual_indicator_button_toggled(ctk_opengl, value);
        check_available = TRUE;
        break;
    case NV_CTRL_FORCE_STEREO:
        button = GTK_TOGGLE_BUTTON(ctk_opengl->force_stereo_button);
        func = G_CALLBACK(force_stereo_button_toggled);
        post_force_stereo_button_toggled(ctk_opengl, value);
        break;
    case NV_CTRL_XINERAMA_STEREO:
        button = GTK_TOGGLE_BUTTON(ctk_opengl->xinerama_stereo_button);
        func = G_CALLBACK(xinerama_stereo_button_toggled);
        post_xinerama_stereo_button_toggled(ctk_opengl, value);
        break;
    case NV_CTRL_STEREO_EYES_EXCHANGE:
        button = GTK_TOGGLE_BUTTON(ctk_opengl->stereo_eyes_exchange_button);
        func = G_CALLBACK(stereo_eyes_exchange_button_toggled);
        post_stereo_eyes_exchange_button_toggled(ctk_opengl, value);
        break;
    case NV_CTRL_OPENGL_AA_LINE_GAMMA:
        button = GTK_TOGGLE_BUTTON(ctk_opengl->aa_line_gamma_button);
        func = G_CALLBACK(aa_line_gamma_toggled);
        post_aa_line_gamma_toggled(ctk_opengl, value);
        gtk_widget_set_sensitive(ctk_opengl->aa_line_gamma_scale, value);
        break;
    case NV_CTRL_TEXTURE_CLAMPING:
        button =
            GTK_TOGGLE_BUTTON(ctk_opengl->use_conformant_clamping_button);
        func = G_CALLBACK(use_conformant_clamping_button_toggled);
        post_use_conformant_clamping_button_toggled(ctk_opengl, value);
        break;
    case NV_CTRL_SHOW_GRAPHICS_VISUAL_INDICATOR:
        button =
            GTK_TOGGLE_BUTTON(ctk_opengl->show_graphics_visual_indicator_button);
        func = G_CALLBACK(show_graphics_visual_indicator_button_toggled);
        post_show_graphics_visual_indicator_button_toggled(ctk_opengl, value);
        break;
    default:
        return;
    }
    
    enabled = gtk_toggle_button_get_active(button);

    if (enabled != value) {
        
        g_signal_handlers_block_by_func(button, func, ctk_opengl);
        gtk_toggle_button_set_active(button, value);
        g_signal_handlers_unblock_by_func(button, func, ctk_opengl);
    }

    if (check_available && event->int_attr.is_availability_changed) {
        if (event->int_attr.availability) {
            gtk_widget_show(GTK_WIDGET(button));
        } else {
            gtk_widget_hide(GTK_WIDGET(button));
        }
    }

} /* value_changed() */



/*
 * build_stereo_swap_mode_table() - build a table of stereo swap mode, showing
 * modes supported by the hardware.
 */
static void build_stereo_swap_mode_table(CtkOpenGL *ctk_opengl)
{
    CtrlTarget *ctrl_target = ctk_opengl->ctrl_target;
    ReturnStatus ret;
    CtrlAttributeValidValues valid;
    gint i = 0, n = 0, num_of_modes = 0, mask;

    if (ctk_opengl->stereo_swap_mode_table_size > 0 &&
        ctk_opengl->stereo_swap_mode_table != NULL) {
        ctk_opengl->stereo_swap_mode_table_size = 0;
        free(ctk_opengl->stereo_swap_mode_table);
    }

    ret =
        NvCtrlGetValidAttributeValues(ctrl_target,
                                      NV_CTRL_STEREO_SWAP_MODE,
                                      &valid);
    if ((ret != NvCtrlSuccess) ||
        (valid.valid_type != CTRL_ATTRIBUTE_VALID_TYPE_INT_BITS)) {
        /*
         * We do not have valid information to build a mode table
         * so we need to create default data for the placeholder menu.
         */
        ctk_opengl->stereo_swap_mode_table_size = 1;
        ctk_opengl->stereo_swap_mode_table =
            calloc(1, sizeof(ctk_opengl->stereo_swap_mode_table[0]));
        if (ctk_opengl->stereo_swap_mode_table) {
            ctk_opengl->stereo_swap_mode_table[0] =
                NV_CTRL_STEREO_SWAP_MODE_APPLICATION_CONTROL;
        } else {
            ctk_opengl->stereo_swap_mode_table_size = 0;
        }
        return;
    }

    /* count no. of supported modes */
    mask = valid.allowed_ints;
    while(mask) {
        mask = mask & (mask - 1);
        num_of_modes++;
    }

    ctk_opengl->stereo_swap_mode_table_size = num_of_modes;
    ctk_opengl->stereo_swap_mode_table =
        calloc(num_of_modes, sizeof(ctk_opengl->stereo_swap_mode_table[0]));
    if (!ctk_opengl->stereo_swap_mode_table) {
        ctk_opengl->stereo_swap_mode_table_size = 0;
        return;
    }

    mask = valid.allowed_ints;
    while (mask) {

        while (!(mask & (1 << i))) {
            i++;
        }

        ctk_opengl->stereo_swap_mode_table[n++] = i;
        mask = mask & (mask - 1);
    }

    return;
}



/*
 * create_stereo_swap_mode_menu() - Helper function that creates the
 * Stereo swap mode dropdown menu.
 */

static GtkWidget *create_stereo_swap_mode_menu(CtkOpenGL *ctk_opengl,
                                               CtkEvent *ctk_event,
                                               gint stereo_swap_mode)
{
    CtkDropDownMenu *stereo_swap_mode_menu;
    gint i, idx = 0;

    /* Create the menu */

    stereo_swap_mode_menu = (CtkDropDownMenu *)
        ctk_drop_down_menu_new(CTK_DROP_DOWN_MENU_FLAG_READONLY);

    /* setup stereo swap mode */
    build_stereo_swap_mode_table(ctk_opengl);

    /* populate dropdown list for stereo swap mode */

    ctk_drop_down_menu_reset(stereo_swap_mode_menu);

    for (i = 0; i < ctk_opengl->stereo_swap_mode_table_size; i++) {
        switch (ctk_opengl->stereo_swap_mode_table[i]) {
        case NV_CTRL_STEREO_SWAP_MODE_PER_EYE:
            ctk_drop_down_menu_append_item(stereo_swap_mode_menu, _("Per Eye"), i);
            break;
        case NV_CTRL_STEREO_SWAP_MODE_PER_EYE_PAIR:
            ctk_drop_down_menu_append_item(stereo_swap_mode_menu,
                                           _("Per Eye-Pair"), i);
            break;
        default:
        case NV_CTRL_STEREO_SWAP_MODE_APPLICATION_CONTROL:
            ctk_drop_down_menu_append_item(stereo_swap_mode_menu,
                                           _("Application-controlled"), i);
            break;
        }
    }

    /* set the menu item */
    idx = map_nvctrl_value_to_table(ctk_opengl, stereo_swap_mode);
    ctk_drop_down_menu_set_current_value(stereo_swap_mode_menu, idx);

    ctk_drop_down_menu_set_tooltip(ctk_opengl->ctk_config, stereo_swap_mode_menu,
                                   _(__ssm_menu_help));

    g_signal_connect(G_OBJECT(stereo_swap_mode_menu),
                     "changed",
                     G_CALLBACK(stereo_swap_mode_menu_changed),
                     (gpointer) ctk_opengl);

    g_signal_connect(G_OBJECT(ctk_event),
                     CTK_EVENT_NAME
                     (NV_CTRL_STEREO_SWAP_MODE),
                     G_CALLBACK(stereo_swap_mode_update_received),
                     (gpointer) ctk_opengl);

    return GTK_WIDGET(stereo_swap_mode_menu);
}



static gint map_nvctrl_value_to_table(CtkOpenGL *ctk_opengl,
                                      gint val)
{
    int i;
    for (i = 0; i < ctk_opengl->stereo_swap_mode_table_size; i++) {
        if (val == ctk_opengl->stereo_swap_mode_table[i]) {
            return i;
        }
    }

    return 0;
}



/*
 * stereo_swap_mode_menu_changed() - callback function for menu change
 */

static void stereo_swap_mode_menu_changed(GObject *object, gpointer user_data)
{
    CtkOpenGL *ctk_opengl = CTK_OPENGL(user_data);
    CtrlTarget *ctrl_target = ctk_opengl->ctrl_target;
    gint idx;

    idx = ctk_drop_down_menu_get_current_value
        (CTK_DROP_DOWN_MENU(ctk_opengl->stereo_swap_mode_menu));

    NvCtrlSetAttribute(ctrl_target, NV_CTRL_STEREO_SWAP_MODE,
                       ctk_opengl->stereo_swap_mode_table[idx]);

    post_stereo_swap_mode_changed(ctk_opengl,
                                  ctk_opengl->stereo_swap_mode_table[idx]);
}



/*
 * post_stereo_swap_mode_changed() - helper function to print status bar message
 */

static void post_stereo_swap_mode_changed(CtkOpenGL *ctk_opengl, gint idx)
{
    static const char *stereo_swap_mode_table[] = {
        N_("Application-controlled"), /* NV_CTRL_STEREO_SWAP_MODE_APPLICATION_CONTROL */
        N_("Per Eye"),                /* NV_CTRL_STEREO_SWAP_MODE_PER_EYE */
        N_("Per Eye-Pair"),           /* NV_CTRL_STEREO_SWAP_MODE_PER_EYE_PAIR */
    };

    if (idx < NV_CTRL_STEREO_SWAP_MODE_APPLICATION_CONTROL ||
        idx > NV_CTRL_STEREO_SWAP_MODE_PER_EYE_PAIR) {
        return;
    }

    ctk_config_statusbar_message(ctk_opengl->ctk_config,
                                 _("Set %s Stereo swap mode."),
                                 _(stereo_swap_mode_table[idx]));
}



static void stereo_swap_mode_update_received(GObject *object,
                                             CtrlEvent *event,
                                             gpointer user_data)
{
    CtkOpenGL *ctk_opengl = CTK_OPENGL(user_data);
    GtkWidget *menu;
    gint idx = map_nvctrl_value_to_table(ctk_opengl,
                                         event->int_attr.value);

    if (event->type != CTRL_EVENT_TYPE_INTEGER_ATTRIBUTE) {
        return;
    }
    /* Update the dropdown menu */
    menu = GTK_WIDGET(ctk_opengl->stereo_swap_mode_menu);

    g_signal_handlers_block_by_func
        (G_OBJECT(menu),
         G_CALLBACK(stereo_swap_mode_menu_changed),
         (gpointer) ctk_opengl);

    ctk_drop_down_menu_set_current_value
        (CTK_DROP_DOWN_MENU(ctk_opengl->stereo_swap_mode_menu), idx);

    g_signal_handlers_unblock_by_func
        (G_OBJECT(menu),
         G_CALLBACK(stereo_swap_mode_menu_changed),
         (gpointer) ctk_opengl);
    post_stereo_swap_mode_changed(ctk_opengl, idx);
}

/*
 * get_image_settings_string() - translate the NV-CONTROL image settings value
 * to a more comprehensible string.
 */

static const gchar *get_image_settings_string(gint val)
{
    static const gchar *image_settings_strings[] = {
        N_("High Quality"), N_("Quality"), N_("Performance"), N_("High Performance")
    };

    if ((val < NV_CTRL_IMAGE_SETTINGS_HIGH_QUALITY) ||
        (val > NV_CTRL_IMAGE_SETTINGS_HIGH_PERFORMANCE)) return _("Unknown");

    return image_settings_strings[val];

} /* get_image_settings_string() */

/*
<<<<<<< HEAD
=======
 * format_image_settings_value() - callback for the "format-value" signal
 * from the image settings scale.
 */

static gchar *format_image_settings_value(GtkScale *scale, gdouble arg1,
                                         gpointer user_data)
{
    return g_strdup(_(get_image_settings_string(arg1)));

} /* format_image_settings_value() */

/*
>>>>>>> 159e58e5
 * post_image_settings_value_changed() - helper function for
 * image_settings_value_changed(); this does whatever work is necessary
 * after the image settings value has changed.
 */

static void post_image_settings_value_changed(CtkOpenGL *ctk_opengl, gint val)
{
    ctk_config_statusbar_message(ctk_opengl->ctk_config,
                                 _("Image Settings set to %s."),
                                 _(get_image_settings_string(val)));

} /* post_image_settings_value_changed() */

/*
 * image_settings_value_changed() - callback for the "changed" signal
 * from the image settings combobox.
 */

static void image_settings_value_changed(CtkDropDownMenu *widget,
                                         gpointer user_data)
{
    CtkOpenGL *ctk_opengl = CTK_OPENGL(user_data);
    CtrlTarget *ctrl_target = ctk_opengl->ctrl_target;
    gint val = ctk_drop_down_menu_get_current_value(widget);

    NvCtrlSetAttribute(ctrl_target, NV_CTRL_IMAGE_SETTINGS, val);
    post_image_settings_value_changed(ctk_opengl, val);

} /* image_settings_value_changed() */

/*
 * image_settings_update_received() - this function is called when the
 * NV_CTRL_IMAGE_SETTINGS attribute is changed by another NV-CONTROL client.
 */

static void image_settings_update_received(GObject *object,
                                           CtrlEvent *event,
                                           gpointer user_data)
{
    CtkOpenGL *ctk_opengl = CTK_OPENGL(user_data);
    CtkDropDownMenu *dropdown = CTK_DROP_DOWN_MENU(
                                    ctk_opengl->image_settings_dropdown);

    if (event->type != CTRL_EVENT_TYPE_INTEGER_ATTRIBUTE) {
        return;
    }

    g_signal_handlers_block_by_func(G_OBJECT(dropdown),
                                    G_CALLBACK(image_settings_value_changed),
                                    (gpointer) ctk_opengl);

    ctk_drop_down_menu_set_current_value(dropdown, event->int_attr.value);
    post_image_settings_value_changed(ctk_opengl, event->int_attr.value);

    g_signal_handlers_unblock_by_func(G_OBJECT(dropdown),
                                      G_CALLBACK(image_settings_value_changed),
                                      (gpointer) ctk_opengl);

} /* image_settings_update_received() */


/*
 * post_slider_value_changed() - helper function for
 * aa_line_gamma_value_changed(); this does whatever work is necessary
 * after the aa line gamma value has changed.
 */

static void post_slider_value_changed(CtkOpenGL *ctk_opengl, gint val)
{
    ctk_config_statusbar_message(ctk_opengl->ctk_config,
                                 _("OpenGL anti-aliased lines edge smoothness "
                                 "changed to %d%%."),
                                 val);

} /* post_slider_value_changed() */


/*
 * slider_changed() -
 */

static void slider_changed(GtkAdjustment *adjustment, gpointer user_data)
{
    CtkOpenGL *ctk_opengl = CTK_OPENGL(user_data);
    CtrlTarget *ctrl_target = ctk_opengl->ctrl_target;
    gint attribute, value;

    user_data = g_object_get_data(G_OBJECT(adjustment), "opengl_attribute");
    attribute = GPOINTER_TO_INT(user_data);
    value = (gint) gtk_adjustment_get_value(adjustment);

    NvCtrlSetAttribute(ctrl_target, attribute, value);

    post_slider_value_changed(ctk_opengl, value);

} /* slider_changed() */


/*
 * aa_line_gamma_update_received() - this function is called when the
 * NV_CTRL_OPENGL_AA_LINE_GAMMA_VALUE attribute is changed by another NV-CONTROL
 * client.
 */

static void aa_line_gamma_update_received(GObject *object,
                                          CtrlEvent *event,
                                          gpointer user_data)
{
    CtkOpenGL *ctk_opengl = CTK_OPENGL(user_data);
    CtkScale *scale = CTK_SCALE(ctk_opengl->aa_line_gamma_scale);
    GtkAdjustment *adjustment;

    if (event->type != CTRL_EVENT_TYPE_INTEGER_ATTRIBUTE) {
        return;
    }

    adjustment = GTK_ADJUSTMENT(scale->gtk_adjustment);
    g_signal_handlers_block_by_func(G_OBJECT(adjustment),
                                    G_CALLBACK(slider_changed),
                                    (gpointer) ctk_opengl);

    gtk_adjustment_set_value(GTK_ADJUSTMENT(adjustment),
                             (gint)event->int_attr.value);
    post_slider_value_changed(ctk_opengl, event->int_attr.value);

    g_signal_handlers_unblock_by_func(G_OBJECT(adjustment),
                                      G_CALLBACK(slider_changed),
                                      (gpointer) ctk_opengl);

} /* aa_line_gamma_update_received() */



static GtkWidget *create_slider(CtkOpenGL *ctk_opengl,
                                GtkWidget *vbox,
                                const gchar *name,
                                const char *help,
                                gint attribute,
                                unsigned int bit)
{
    CtrlTarget *ctrl_target = ctk_opengl->ctrl_target;
    GtkAdjustment *adjustment;
    GtkWidget *scale, *widget;
    gint min, max, val, step_incr, page_incr;
    CtrlAttributeValidValues range;
    ReturnStatus ret;
    /* get the attribute value */

    ret = NvCtrlGetAttribute(ctrl_target, attribute, &val);
    if (ret != NvCtrlSuccess) return NULL;
    /* get the range for the attribute */

    NvCtrlGetValidAttributeValues(ctrl_target, attribute, &range);

    if (range.valid_type != CTRL_ATTRIBUTE_VALID_TYPE_RANGE) {
        return NULL;
    }
    min = range.range.min;
    max = range.range.max;

    step_incr = ((max) - (min))/10;
    if (step_incr <= 0) step_incr = 1;
    page_incr = ((max) - (min))/25;
    if (page_incr <= 0) page_incr = 1;

    /* create the slider */
    adjustment = GTK_ADJUSTMENT(gtk_adjustment_new(val, min, max,
                                                   step_incr, page_incr, 0.0));

    g_object_set_data(G_OBJECT(adjustment), "opengl_attribute",
                      GINT_TO_POINTER(attribute));

    g_signal_connect(G_OBJECT(adjustment), "value_changed",
                     G_CALLBACK(slider_changed),
                     (gpointer) ctk_opengl);

    scale = ctk_scale_new(GTK_ADJUSTMENT(adjustment), name,
                          ctk_opengl->ctk_config, G_TYPE_INT);

    gtk_box_pack_start(GTK_BOX(vbox), scale, TRUE, TRUE, 0);

    ctk_opengl->active_attributes |= bit;

    widget = CTK_SCALE(scale)->gtk_scale;
    ctk_config_set_tooltip(ctk_opengl->ctk_config, widget, help);

    return scale;
} /* create_slider() */


GtkTextBuffer *ctk_opengl_create_help(GtkTextTagTable *table,
                                      CtkOpenGL *ctk_opengl)
{
    GtkTextIter i;
    GtkTextBuffer *b;

    b = gtk_text_buffer_new(table);
    
    gtk_text_buffer_get_iter_at_offset(b, &i, 0);

    ctk_help_title(b, &i, _("OpenGL Help"));

    if (ctk_opengl->active_attributes & __SYNC_TO_VBLANK) {
        ctk_help_heading(b, &i, _("Sync to VBlank"));
        ctk_help_para(b, &i, "%s", _(__sync_to_vblank_help));
    }

    if (ctk_opengl->active_attributes & __ALLOW_FLIPPING) {
        ctk_help_heading(b, &i, _("Allow Flipping"));
        ctk_help_para(b, &i, _("Enabling this option allows OpenGL to swap "
                      "by flipping when possible.  Flipping is a mechanism "
                      "of performing swaps where the OpenGL driver changes "
                      "which buffer is scanned out by the DAC.  The "
                      "alternative swapping mechanism is blitting, where "
                      "buffer contents are copied from the back buffer to "
                      "the front buffer.  It is usually faster to flip than "
                      "it is to blit."));

        ctk_help_para(b, &i, _("Note that this option is applied immediately, "
                      "unlike most other OpenGL options which are only "
                      "applied to OpenGL applications that are started "
                      "after the option is set."));
    }

<<<<<<< HEAD
    if (ctk_opengl->active_attributes & __ALLOW_VRR) {
        ctk_help_heading(b, &i, "Allow G-SYNC/G-SYNC Compatible");
        ctk_help_para(b, &i, "Enabling this option allows OpenGL to use "
                      "G-SYNC/G-SYNC Compatible when available.  G-SYNC and "
                      "G-SYNC Compatible are technologies that allow monitors "
                      "to delay updating the screen until the GPU is ready to "
                      "display a new frame.  Without G-SYNC or G-SYNC "
                      "Compatible, the GPU waits for the display to be ready "
                      "to accept a new frame instead.");
=======
    if (ctk_opengl->active_attributes & __ALLOW_GSYNC) {
        ctk_help_heading(b, &i, _("Allow G-SYNC"));
        ctk_help_para(b, &i, _("Enabling this option allows OpenGL to use G-SYNC "
                      "when available.  G-SYNC is a technology that allows a "
                      "monitor to delay updating the screen until the GPU is "
                      "ready to display a new frame.  Without G-SYNC, the GPU "
                      "waits for the display to be ready to accept a new frame "
                      "instead."));
>>>>>>> 159e58e5

        ctk_help_para(b, &i, _("Note that this option is applied immediately, "
                      "unlike most other OpenGL options which are only "
                      "applied to OpenGL applications that are started "
                      "after the option is set."));

<<<<<<< HEAD
        ctk_help_para(b, &i, "When G-SYNC is active on a G-SYNC or G-SYNC "
                      "Compatible display and \"Sync to VBlank\" is disabled, "
                      "applications rendering faster than the maximum refresh "
                      "rate will tear. This eliminates tearing for frame rates "
                      "below the monitor's maximum refresh rate while "
                      "minimizing latency for frame rates above it. When "
                      "\"Sync to VBlank\" is enabled, the frame rate is "
                      "limited to the monitor's maximum refresh rate to "
                      "eliminate tearing completely. When a G-SYNC Compatible "
                      "display is in use, applications rendering slower than "
                      "the minimum refresh rate may tear when "
                      "\"Sync to VBlank\" is disabled, and their swaps may "
                      "not complete until the next vblank when \"Sync to "
                      "VBlank\" is enabled.");

        ctk_help_para(b, &i, "This option can be overridden on a "
                      "per-application basis using the GLVRRAllowed "
                      "application profile key.");
    }

    if (ctk_opengl->active_attributes & __SHOW_VRR_VISUAL_INDICATOR) {
        ctk_help_heading(b, &i, "G-SYNC/G-SYNC Compatible Visual Indicator");
        ctk_help_para(b, &i, "%s", __show_vrr_visual_indicator_help);
=======
        ctk_help_para(b, &i, _("When G-SYNC is active and \"Sync to VBlank\" is "
                      "disabled, applications rendering faster than the "
                      "maximum refresh rate will tear. This eliminates tearing "
                      "for frame rates below the monitor's maximum refresh "
                      "rate while minimizing latency for frame rates above it. "
                      "When \"Sync to VBlank\" is enabled, the frame rate is "
                      "limited to the monitor's maximum refresh rate to "
                      "eliminate tearing completely."));

        ctk_help_para(b, &i, _("This option can be overridden on a "
                      "per-application basis using the GLGSYNCAllowed "
                      "application profile key."));
    }

    if (ctk_opengl->active_attributes & __SHOW_GSYNC_VISUAL_INDICATOR) {
        ctk_help_heading(b, &i, _("G-SYNC Visual Indicator"));
        ctk_help_para(b, &i, "%s", _(__show_gsync_visual_indicator_help));
>>>>>>> 159e58e5
    }

    if (ctk_opengl->active_attributes & __FORCE_STEREO) {
        ctk_help_heading(b, &i, _("Force Stereo Flipping"));
        ctk_help_para(b, &i, "%s", _(__force_stereo_help));
    }
    
    if (ctk_opengl->active_attributes & __XINERAMA_STEREO) {
        ctk_help_heading(b, &i, _("Allow Xinerama Stereo Flipping"));
        ctk_help_para(b, &i, "%s", _(__xinerama_stereo_help));
    }
    
    if (ctk_opengl->active_attributes & __STEREO_EYES_EXCHANGE) {
        ctk_help_heading(b, &i, _("Exchange Stereo Eyes"));
        ctk_help_para(b, &i, "%s", _(__stereo_eyes_exchange_help));
    }
    
    if (ctk_opengl->active_attributes & __STEREO_SWAP_MODE) {
        ctk_help_term(b, &i, _("Stereo - swap mode"));
        ctk_help_para(b, &i, "%s", _(__ssm_menu_help));
    }

    if (ctk_opengl->active_attributes & __IMAGE_SETTINGS) {
<<<<<<< HEAD
        ctk_help_heading(b, &i, "Image Settings");
        ctk_help_para(b, &i, "This setting gives you full control over the "
                      "image quality in your applications.");
        ctk_help_para(b, &i, "Several quality settings are available for "
                      "you to choose from with the Image Settings options.  "
=======
        ctk_help_heading(b, &i, _("Image Settings"));
        ctk_help_para(b, &i, _("This setting gives you full control over the "
                      "image quality in your applications."));
        ctk_help_para(b, &i, _("Several quality settings are available for "
                      "you to choose from with the Image Settings slider.  "
>>>>>>> 159e58e5
                      "Note that choosing higher image quality settings may "
                      "result in decreased performance."));

        ctk_help_term(b, &i, _("High Quality"));
        ctk_help_para(b, &i, _("This setting results in the best image quality "
                      "for your applications.  It is not necessary for "
                      "average users who run game applications, and designed "
                      "for more advanced users to generate images that do not "
                      "take advantage of the programming capability of the "
                      "texture filtering hardware."));

        ctk_help_term(b, &i, _("Quality"));
        ctk_help_para(b, &i, _("This is the default setting that results in "
                      "optimal image quality for your applications."));

<<<<<<< HEAD
        ctk_help_term(b, &i, "Performance");
        ctk_help_para(b, &i, "This setting results in a blend of optimal "
=======
        ctk_help_term(b, &i, _("Performance"));
        ctk_help_para(b, &i, _("This setting offers an optimal blend of image "
                      "quality and performance.  The result is optimal "
>>>>>>> 159e58e5
                      "performance and good image quality for your "
                      "applications."));

        ctk_help_term(b, &i, _("High Performance"));
        ctk_help_para(b, &i, _("This setting offers the highest frame rate "
                      "possible, resulting in the best performance for your "
                      "applications."));
    }

    if (ctk_opengl->active_attributes & __AA_LINE_GAMMA) {
        ctk_help_heading(b, &i, _("Enable gamma correction for "
                         "antialiased lines"));
        ctk_help_para(b, &i, "%s", _(__aa_line_gamma_checkbox_help) );
    }

    if (ctk_opengl->active_attributes & __AA_LINE_GAMMA_VALUE) {
        ctk_help_heading(b, &i, _("Set gamma correction for "
                         "antialiased lines"));
        ctk_help_para(b, &i, "%s", _(__aa_line_gamma_slider_help));
    }

    if (ctk_opengl->active_attributes & __CONFORMANT_CLAMPING) {
        ctk_help_heading(b, &i, _("Use Conformant Texture Clamping"));
        ctk_help_para(b, &i, "%s", _(__use_conformant_clamping_help));
    }

<<<<<<< HEAD
=======
    if (ctk_opengl->active_attributes & __SHOW_SLI_VISUAL_INDICATOR) {
        ctk_help_heading(b, &i, _("SLI Visual Indicator"));
        ctk_help_para(b, &i, _("This option draws information about the current "
                      "SLI mode on top of OpenGL windows.  Its behavior "
                      "depends on which SLI mode is in use:"));
        ctk_help_term(b, &i, _("Alternate Frame Rendering"));
        ctk_help_para(b, &i, _("In AFR mode, a vertical green bar displays the "
                      "amount of scaling currently being achieved.  A longer "
                      "bar indicates more scaling."));
        ctk_help_term(b, &i, _("Split-Frame Rendering"));
        ctk_help_para(b, &i, _("In this mode, OpenGL draws a horizontal green "
                      "line showing where the screen is split.  Everything "
                      "above the line is drawn on one GPU and everything "
                      "below is drawn on the other."));
        ctk_help_term(b, &i, _("SLI Antialiasing"));
        ctk_help_para(b, &i, _("In this mode, OpenGL draws a horizontal green "
                      "line one third of the way across the screen.  Above "
                      "this line, the images from both GPUs are blended to "
                      "produce the currently selected SLIAA mode.  Below the "
                      "line, the image from just one GPU is displayed without "
                      "blending.  This allows easy comparison between the "
                      "SLIAA and single-GPU AA modes."));
    }

    if (ctk_opengl->active_attributes & __SHOW_MULTIGPU_VISUAL_INDICATOR) {
        ctk_help_heading(b, &i, _("Multi-GPU Visual Indicator"));
        ctk_help_para(b, &i, _("This option draws information about the current "
                      "Multi-GPU mode on top of OpenGL windows.  Its behavior "
                      "depends on which Multi-GPU mode is in use:"));
        ctk_help_term(b, &i, _("Alternate Frame Rendering"));
        ctk_help_para(b, &i, _("In AFR mode, a vertical green bar displays the "
                      "amount of scaling currently being achieved.  A longer "
                      "bar indicates more scaling."));
        ctk_help_term(b, &i, _("Split-Frame Rendering"));
        ctk_help_para(b, &i, _("In this mode, OpenGL draws a horizontal green "
                      "line showing where the screen is split.  Everything "
                      "above the line is drawn on one GPU and everything "
                      "below is drawn on the other."));
        ctk_help_term(b, &i, _("Multi-GPU Antialiasing"));
        ctk_help_para(b, &i, _("In this mode, OpenGL draws a horizontal green "
                      "line one third of the way across the screen.  Above "
                      "this line, the images from both GPUs are blended to "
                      "produce the currently selected multi-GPU AA mode.  Below the "
                      "line, the image from just one GPU is displayed without "
                      "blending.  This allows easy comparison between the "
                      "multi-GPU AA and single-GPU AA modes."));
    }

>>>>>>> 159e58e5
    if (ctk_opengl->active_attributes & __SHOW_GRAPHICS_VISUAL_INDICATOR) {
        ctk_help_heading(b, &i, "Graphics API Visual Indicator");
        ctk_help_para(b, &i, "%s", __show_graphics_visual_indicator_help);
    }

    ctk_help_finish(b);

    return b;
}<|MERGE_RESOLUTION|>--- conflicted
+++ resolved
@@ -40,11 +40,17 @@
 
 static void post_allow_flipping_button_toggled(CtkOpenGL *, gboolean);
 
-static void post_allow_vrr_button_toggled(CtkOpenGL *, gboolean);
-
-static void post_show_vrr_visual_indicator_button_toggled(CtkOpenGL *, gboolean);
+static void post_allow_gsync_button_toggled(CtkOpenGL *, gboolean);
+
+static void post_show_gsync_visual_indicator_button_toggled(CtkOpenGL *, gboolean);
 
 static void post_force_stereo_button_toggled(CtkOpenGL *, gboolean);
+
+static void post_show_sli_visual_indicator_button_toggled(CtkOpenGL *,
+                                                          gboolean);
+
+static void post_show_multigpu_visual_indicator_button_toggled(CtkOpenGL *,
+                                                               gboolean);
 
 static void post_show_graphics_visual_indicator_button_toggled(CtkOpenGL *,
                                                                gboolean);
@@ -58,9 +64,9 @@
 
 static void allow_flipping_button_toggled(GtkWidget *, gpointer);
 
-static void allow_vrr_button_toggled(GtkWidget *, gpointer);
-
-static void show_vrr_visual_indicator_button_toggled(GtkWidget *, gpointer);
+static void allow_gsync_button_toggled(GtkWidget *, gpointer);
+
+static void show_gsync_visual_indicator_button_toggled(GtkWidget *, gpointer);
 
 static void force_stereo_button_toggled (GtkWidget *, gpointer);
 
@@ -72,11 +78,18 @@
 
 static void use_conformant_clamping_button_toggled(GtkWidget *, gpointer);
 
+static void show_sli_visual_indicator_button_toggled (GtkWidget *, gpointer);
+
+static void show_multigpu_visual_indicator_button_toggled (GtkWidget *, gpointer);
+
 static void show_graphics_visual_indicator_button_toggled (GtkWidget *, gpointer);
 
 static void value_changed (GObject *, CtrlEvent *, gpointer);
 
 static const gchar *get_image_settings_string(gint val);
+
+static gchar *format_image_settings_value(GtkScale *scale, gdouble arg1,
+                                         gpointer user_data);
 
 static void post_slider_value_changed(CtkOpenGL *ctk_opengl, gint val);
 
@@ -85,8 +98,7 @@
 
 static void post_image_settings_value_changed(CtkOpenGL *ctk_opengl, gint val);
 
-static void image_settings_value_changed(CtkDropDownMenu *widget,
-                                         gpointer user_data);
+static void image_settings_value_changed(GtkRange *range, gpointer user_data);
 
 static void image_settings_update_received(GObject *object, CtrlEvent *event,
                                            gpointer user_data);
@@ -150,13 +162,8 @@
 "smooth lines.  This option is applied to OpenGL applications "
 "that are started after this option is set.");
 
-<<<<<<< HEAD
-static const char *__image_settings_dropdown_help =
-"This option adjusts the image quality setting.";
-=======
 static const char *__image_settings_slider_help =
 N_("The Image Settings slider controls the image quality setting.");
->>>>>>> 159e58e5
 
 static const char *__force_stereo_help =
 N_("Enabling this option causes OpenGL to force "
@@ -169,8 +176,6 @@
 "stereo flipping on multiple X screens configured "
 "with Xinerama.  This option is applied immediately.");
 
-<<<<<<< HEAD
-=======
 static const char *__show_sli_visual_indicator_help =
 N_("Enabling this option causes OpenGL to draw "
 "information about the current SLI mode on the "
@@ -185,7 +190,6 @@
 "applications that are started after this option is "
 "set.");
 
->>>>>>> 159e58e5
 static const char *__show_graphics_visual_indicator_help =
 "Enabling this option causes the driver to draw "
 "information about the graphics API in use, such as "
@@ -205,19 +209,11 @@
 "seams at the edges of textures in some older games such as "
 "Quake 3.");
 
-<<<<<<< HEAD
-static const char *__show_vrr_visual_indicator_help  =
-"Enabling this option causes OpenGL to draw an indicator showing whether "
-"G-SYNC/G-SYNC Compatible is in use, when an application is swapping using "
-"flipping.  This option is applied to OpenGL applications that are started "
-"after this option is set.";
-=======
 static const char *__show_gsync_visual_indicator_help  =
 N_("Enabling this option causes OpenGL to draw an indicator showing whether "
 "G-SYNC is in use, when an application is swapping using flipping.  This "
 "option is applied to OpenGL applications that are started after this option "
 "is set.");
->>>>>>> 159e58e5
 
 #define __SYNC_TO_VBLANK      (1 << 1)
 #define __ALLOW_FLIPPING      (1 << 2)
@@ -227,10 +223,12 @@
 #define __FORCE_STEREO        (1 << 6)
 #define __IMAGE_SETTINGS      (1 << 7)
 #define __XINERAMA_STEREO     (1 << 8)
+#define __SHOW_SLI_VISUAL_INDICATOR        (1 << 9)
 #define __STEREO_EYES_EXCHANGE (1 << 10)
+#define __SHOW_MULTIGPU_VISUAL_INDICATOR    (1 << 11)
 #define __CONFORMANT_CLAMPING (1 << 12)
-#define __ALLOW_VRR         (1 << 13)
-#define __SHOW_VRR_VISUAL_INDICATOR       (1 << 14)
+#define __ALLOW_GSYNC         (1 << 13)
+#define __SHOW_GSYNC_VISUAL_INDICATOR       (1 << 14)
 #define __STEREO_SWAP_MODE    (1 << 15)
 #define __SHOW_GRAPHICS_VISUAL_INDICATOR    (1 << 16)
 
@@ -298,13 +296,14 @@
     GtkWidget *hbox;
     GtkWidget *vbox;
     GtkWidget *check_button;
-    GtkWidget *dropdown;
+    GtkWidget *scale;
+    GtkAdjustment *adjustment;
     GtkWidget *menu;
 
     gint sync_to_vblank = 0;
     gint flipping_allowed = 0;
-    gint vrr_allowed = 0;
-    gint show_vrr_visual_indicator = 0;
+    gint gsync_allowed = 0;
+    gint show_gsync_visual_indicator = 0;
     gint force_stereo = 0;
     gint xinerama_stereo = 0;
     gint stereo_eyes_exchange = 0;
@@ -313,12 +312,14 @@
     gint image_settings_value = 0;
     gint aa_line_gamma = 0;
     gint use_conformant_clamping = 0;
+    gint show_sli_visual_indicator = 0;
+    gint show_multigpu_visual_indicator = 0;
     gint show_graphics_visual_indicator = 0;
 
     ReturnStatus ret_sync_to_vblank;
     ReturnStatus ret_flipping_allowed;
-    ReturnStatus ret_vrr_allowed;
-    ReturnStatus ret_show_vrr_visual_indicator;
+    ReturnStatus ret_gsync_allowed;
+    ReturnStatus ret_show_gsync_visual_indicator;
     ReturnStatus ret_force_stereo;
     ReturnStatus ret_xinerama_stereo;
     ReturnStatus ret_stereo_eyes_exchange;
@@ -326,6 +327,8 @@
     ReturnStatus ret_image_settings;
     ReturnStatus ret_aa_line_gamma;
     ReturnStatus ret_use_conformant_clamping;
+    ReturnStatus ret_show_sli_visual_indicator;
+    ReturnStatus ret_show_multigpu_visual_indicator;
     ReturnStatus ret_show_graphics_visual_indicator;
 
     /* Query OpenGL settings */
@@ -340,15 +343,15 @@
                            NV_CTRL_FLIPPING_ALLOWED,
                            &flipping_allowed);
 
-    ret_vrr_allowed =
+    ret_gsync_allowed =
         NvCtrlGetAttribute(ctrl_target,
-                           NV_CTRL_VRR_ALLOWED,
-                           &vrr_allowed);
-
-    ret_show_vrr_visual_indicator =
+                           NV_CTRL_GSYNC_ALLOWED,
+                           &gsync_allowed);
+
+    ret_show_gsync_visual_indicator =
         NvCtrlGetAttribute(ctrl_target,
-                           NV_CTRL_SHOW_VRR_VISUAL_INDICATOR,
-                           &show_vrr_visual_indicator);
+                           NV_CTRL_SHOW_GSYNC_VISUAL_INDICATOR,
+                           &show_gsync_visual_indicator);
 
     ret_force_stereo =
         NvCtrlGetAttribute(ctrl_target,
@@ -393,6 +396,16 @@
                            NV_CTRL_TEXTURE_CLAMPING,
                            &use_conformant_clamping);
 
+    ret_show_sli_visual_indicator =
+        NvCtrlGetAttribute(ctrl_target,
+                           NV_CTRL_SHOW_SLI_VISUAL_INDICATOR,
+                           &show_sli_visual_indicator);
+
+    ret_show_multigpu_visual_indicator =
+        NvCtrlGetAttribute(ctrl_target,
+                           NV_CTRL_SHOW_MULTIGPU_VISUAL_INDICATOR,
+                           &show_multigpu_visual_indicator);
+
     ret_show_graphics_visual_indicator =
         NvCtrlGetAttribute(ctrl_target,
                            NV_CTRL_SHOW_GRAPHICS_VISUAL_INDICATOR,
@@ -401,8 +414,8 @@
     /* There are no OpenGL settings to change (OpenGL disabled?) */
     if ((ret_sync_to_vblank != NvCtrlSuccess) &&
         (ret_flipping_allowed != NvCtrlSuccess) &&
-        (ret_vrr_allowed != NvCtrlSuccess) &&
-        (ret_show_vrr_visual_indicator != NvCtrlSuccess) &&
+        (ret_gsync_allowed != NvCtrlSuccess) &&
+        (ret_show_gsync_visual_indicator != NvCtrlSuccess) &&
         (ret_force_stereo != NvCtrlSuccess) &&
         (ret_xinerama_stereo != NvCtrlSuccess) &&
         (ret_stereo_eyes_exchange != NvCtrlSuccess) &&
@@ -410,6 +423,8 @@
         (ret_image_settings != NvCtrlSuccess) &&
         (ret_aa_line_gamma != NvCtrlSuccess) &&
         (ret_use_conformant_clamping != NvCtrlSuccess) &&
+        (ret_show_sli_visual_indicator != NvCtrlSuccess) &&
+        (ret_show_multigpu_visual_indicator != NvCtrlSuccess) &&
         (ret_show_graphics_visual_indicator != NvCtrlSuccess)) {
         return NULL;
     }
@@ -518,88 +533,70 @@
     }
 
     /*
-     * allow G-SYNC/G-SYNC Compatible
+     * allow G-SYNC
      *
      * Always create the checkbox, but only show it if the attribute starts out
      * available.
      */
 
-<<<<<<< HEAD
-    label = gtk_label_new("Allow G-SYNC/G-SYNC Compatible");
-=======
     label = gtk_label_new(_("Allow G-SYNC"));
->>>>>>> 159e58e5
 
     check_button = gtk_check_button_new();
     gtk_container_add(GTK_CONTAINER(check_button), label);
 
     gtk_toggle_button_set_active(GTK_TOGGLE_BUTTON(check_button),
-                                 vrr_allowed);
+                                 gsync_allowed);
 
     gtk_box_pack_start(GTK_BOX(vbox), check_button, FALSE, FALSE, 0);
 
     g_signal_connect(G_OBJECT(check_button), "toggled",
-                     G_CALLBACK(allow_vrr_button_toggled),
+                     G_CALLBACK(allow_gsync_button_toggled),
                      (gpointer) ctk_opengl);
 
     g_signal_connect(G_OBJECT(ctk_event),
-                     CTK_EVENT_NAME(NV_CTRL_VRR_ALLOWED),
+                     CTK_EVENT_NAME(NV_CTRL_GSYNC_ALLOWED),
                      G_CALLBACK(value_changed), (gpointer) ctk_opengl);
 
     ctk_config_set_tooltip(ctk_config, check_button,
-<<<<<<< HEAD
-                           "Enabling this option allows OpenGL to flip "
-                           "using G-SYNC/G-SYNC Compatible when possible.  "
-                           "This option is applied immediately.");
-=======
                            _("Enabling this option allows OpenGL to flip "
                            "using G-SYNC when possible.  This option is "
                            "applied immediately."));
->>>>>>> 159e58e5
-
-    ctk_opengl->active_attributes |= __ALLOW_VRR;
-
-    ctk_opengl->allow_vrr_button = check_button;
+
+    ctk_opengl->active_attributes |= __ALLOW_GSYNC;
+
+    ctk_opengl->allow_gsync_button = check_button;
 
     /*
-     * show G-SYNC/G-SYNC Compatible visual indicator
+     * show G-SYNC visual indicator
      *
      * Always create the checkbox, but only show it if the attribute starts out
      * available.
      */
 
-<<<<<<< HEAD
-    label = gtk_label_new("Enable G-SYNC/G-SYNC Compatible Visual Indicator");
-=======
     label = gtk_label_new(_("Enable G-SYNC Visual Indicator"));
->>>>>>> 159e58e5
 
     check_button = gtk_check_button_new();
     gtk_container_add(GTK_CONTAINER(check_button), label);
 
     gtk_toggle_button_set_active(GTK_TOGGLE_BUTTON(check_button),
-                                 show_vrr_visual_indicator);
+                                 show_gsync_visual_indicator);
 
     gtk_box_pack_start(GTK_BOX(vbox), check_button, FALSE, FALSE, 0);
 
     g_signal_connect(G_OBJECT(check_button), "toggled",
-                     G_CALLBACK(show_vrr_visual_indicator_button_toggled),
+                     G_CALLBACK(show_gsync_visual_indicator_button_toggled),
                      (gpointer) ctk_opengl);
 
     g_signal_connect(G_OBJECT(ctk_event),
-                     CTK_EVENT_NAME(NV_CTRL_SHOW_VRR_VISUAL_INDICATOR),
+                     CTK_EVENT_NAME(NV_CTRL_SHOW_GSYNC_VISUAL_INDICATOR),
                      G_CALLBACK(value_changed), (gpointer) ctk_opengl);
 
     ctk_config_set_tooltip(ctk_config, check_button,
-<<<<<<< HEAD
-                           __show_vrr_visual_indicator_help);
-=======
                            _(__show_gsync_visual_indicator_help));
->>>>>>> 159e58e5
-
-    ctk_opengl->active_attributes |= __SHOW_VRR_VISUAL_INDICATOR;
-
-    ctk_opengl->show_vrr_visual_indicator_button = check_button;
+
+    ctk_opengl->active_attributes |= __SHOW_GSYNC_VISUAL_INDICATOR;
+
+    ctk_opengl->show_gsync_visual_indicator_button = check_button;
 
 
     if (ret_force_stereo == NvCtrlSuccess) {
@@ -702,64 +699,34 @@
      * Image Quality settings.
      */
 
-<<<<<<< HEAD
-    if (ret_image_settings == NvCtrlSuccess &&
-            image_settings_valid.range.min == 0) {
-=======
     if (ret_image_settings == NvCtrlSuccess) {
 
         frame = gtk_frame_new(_("Image Settings"));
         gtk_box_pack_start(GTK_BOX(vbox), frame, FALSE, FALSE, 3);
->>>>>>> 159e58e5
 
         hbox = gtk_hbox_new(FALSE, 0);
-        frame = gtk_label_new("Image Settings: ");
-        gtk_box_pack_start(GTK_BOX(hbox), frame, FALSE, FALSE, 3);
-
-        gtk_container_add(GTK_CONTAINER(vbox), hbox);
-
-        /* create the dropdown */
-
-        dropdown = ctk_drop_down_menu_new(CTK_DROP_DOWN_MENU_FLAG_READONLY);
-
-        if (image_settings_valid.range.max >=
-                NV_CTRL_IMAGE_SETTINGS_HIGH_QUALITY) {
-            ctk_drop_down_menu_append_item(CTK_DROP_DOWN_MENU(dropdown),
-                get_image_settings_string(
-                    NV_CTRL_IMAGE_SETTINGS_HIGH_QUALITY),
-                NV_CTRL_IMAGE_SETTINGS_HIGH_QUALITY);
-        }
-
-        if (image_settings_valid.range.max >=
-                NV_CTRL_IMAGE_SETTINGS_QUALITY) {
-            ctk_drop_down_menu_append_item(CTK_DROP_DOWN_MENU(dropdown),
-                get_image_settings_string(
-                    NV_CTRL_IMAGE_SETTINGS_QUALITY),
-                NV_CTRL_IMAGE_SETTINGS_QUALITY);
-        }
-
-        if (image_settings_valid.range.max >=
-                NV_CTRL_IMAGE_SETTINGS_PERFORMANCE) {
-            ctk_drop_down_menu_append_item(CTK_DROP_DOWN_MENU(dropdown),
-                get_image_settings_string(
-                    NV_CTRL_IMAGE_SETTINGS_PERFORMANCE),
-                NV_CTRL_IMAGE_SETTINGS_PERFORMANCE);
-        }
-
-        if (image_settings_valid.range.max >=
-                NV_CTRL_IMAGE_SETTINGS_HIGH_PERFORMANCE) {
-            ctk_drop_down_menu_append_item(CTK_DROP_DOWN_MENU(dropdown),
-                get_image_settings_string(
-                    NV_CTRL_IMAGE_SETTINGS_HIGH_PERFORMANCE),
-                NV_CTRL_IMAGE_SETTINGS_HIGH_PERFORMANCE);
-        }
-
-        ctk_drop_down_menu_set_current_value(CTK_DROP_DOWN_MENU(dropdown),
-                                             image_settings_value);
-
-        gtk_container_add(GTK_CONTAINER(hbox), dropdown);
-
-        g_signal_connect(G_OBJECT(dropdown), "changed",
+        gtk_container_set_border_width(GTK_CONTAINER(hbox), FRAME_PADDING);
+        gtk_container_add(GTK_CONTAINER(frame), hbox);
+
+        /* create the slider */
+        adjustment = GTK_ADJUSTMENT(
+                         gtk_adjustment_new(image_settings_value,
+                                            image_settings_valid.range.min,
+                                            image_settings_valid.range.max,
+                                            1, 1, 0.0));
+        scale = gtk_hscale_new(GTK_ADJUSTMENT(adjustment));
+        gtk_adjustment_set_value(GTK_ADJUSTMENT(adjustment), image_settings_value);
+
+        gtk_scale_set_draw_value(GTK_SCALE(scale), TRUE);
+        gtk_scale_set_value_pos(GTK_SCALE(scale), GTK_POS_TOP);
+
+        gtk_container_add(GTK_CONTAINER(hbox), scale);
+
+        g_signal_connect(G_OBJECT(scale), "format-value",
+                         G_CALLBACK(format_image_settings_value),
+                         (gpointer) ctk_opengl);
+
+        g_signal_connect(G_OBJECT(scale), "value-changed",
                          G_CALLBACK(image_settings_value_changed),
                          (gpointer) ctk_opengl);
 
@@ -768,15 +735,10 @@
                          G_CALLBACK(image_settings_update_received),
                          (gpointer) ctk_opengl);
 
-<<<<<<< HEAD
-        ctk_config_set_tooltip(ctk_config, dropdown,
-                               __image_settings_dropdown_help);
-=======
         ctk_config_set_tooltip(ctk_config, scale, _(__image_settings_slider_help));
->>>>>>> 159e58e5
 
         ctk_opengl->active_attributes |= __IMAGE_SETTINGS;
-        ctk_opengl->image_settings_dropdown = dropdown;
+        ctk_opengl->image_settings_scale = scale;
     }
 
     /*
@@ -873,8 +835,6 @@
 
         ctk_opengl->use_conformant_clamping_button = check_button;
     }
-<<<<<<< HEAD
-=======
     
     if (ret_show_sli_visual_indicator == NvCtrlSuccess) {
 
@@ -931,7 +891,6 @@
 
         ctk_opengl->show_multigpu_visual_indicator_button = check_button;
     }
->>>>>>> 159e58e5
 
     if (ret_show_graphics_visual_indicator == NvCtrlSuccess) {
 
@@ -964,14 +923,14 @@
     gtk_widget_show_all(GTK_WIDGET(object));
 
     /*
-     * If G-SYNC/G-SYNC Compatible is not currently available, start out with
-     * the button hidden.
+     * If GSYNC is not currently available, start out with the GSYNC button
+     * hidden.
      */
-    if (ret_vrr_allowed != NvCtrlSuccess) {
-        gtk_widget_hide(GTK_WIDGET(ctk_opengl->allow_vrr_button));
-    }
-    if (ret_show_vrr_visual_indicator != NvCtrlSuccess) {
-        gtk_widget_hide(GTK_WIDGET(ctk_opengl->show_vrr_visual_indicator_button));
+    if (ret_gsync_allowed != NvCtrlSuccess) {
+        gtk_widget_hide(GTK_WIDGET(ctk_opengl->allow_gsync_button));
+    }
+    if (ret_show_gsync_visual_indicator != NvCtrlSuccess) {
+        gtk_widget_hide(GTK_WIDGET(ctk_opengl->show_gsync_visual_indicator_button));
     }
 
     return GTK_WIDGET(object);
@@ -994,28 +953,18 @@
                                  enabled ? _("OpenGL Flipping allowed.") : _("OpenGL Flipping not allowed."));
 }
 
-static void post_allow_vrr_button_toggled(CtkOpenGL *ctk_opengl,
+static void post_allow_gsync_button_toggled(CtkOpenGL *ctk_opengl,
                                           gboolean enabled)
 {
     ctk_config_statusbar_message(ctk_opengl->ctk_config,
-<<<<<<< HEAD
-                                 "G-SYNC/G-SYNC Compatible %s.",
-                                 enabled ? "allowed" : "not allowed");
-=======
                                  enabled ? _("G-SYNC allowed.") : _("G-SYNC not allowed."));
->>>>>>> 159e58e5
-}
-
-static void post_show_vrr_visual_indicator_button_toggled(CtkOpenGL *ctk_opengl,
-                                                          gboolean enabled)
+}
+
+static void post_show_gsync_visual_indicator_button_toggled(CtkOpenGL *ctk_opengl,
+                                                            gboolean enabled)
 {
     ctk_config_statusbar_message(ctk_opengl->ctk_config,
-<<<<<<< HEAD
-                                 "G-SYNC/G-SYNC Compatible visual indicator "
-                                 "%s.", enabled ? "enabled" : "disabled");
-=======
                                  enabled ? _("G-SYNC visual indicator enabled.") : _("G-SYNC visual indicator disabled."));
->>>>>>> 159e58e5
 }
 
 static void post_force_stereo_button_toggled(CtkOpenGL *ctk_opengl, 
@@ -1025,8 +974,6 @@
                                  enabled ? _("OpenGL Stereo Flipping forced.") : _("OpenGL Stereo Flipping not forced."));
 }
 
-<<<<<<< HEAD
-=======
 static void post_show_sli_visual_indicator_button_toggled(CtkOpenGL *ctk_opengl, 
                                                           gboolean enabled) 
 {
@@ -1042,7 +989,6 @@
                                  enabled ? _("OpenGL Multi-GPU Visual Indicator enabled.") : _("OpenGL Multi-GPU Visual Indicator disabled."));
 }
 
->>>>>>> 159e58e5
 static void
 post_show_graphics_visual_indicator_button_toggled(CtkOpenGL *ctk_opengl,
                                               gboolean enabled)
@@ -1110,7 +1056,7 @@
     post_allow_flipping_button_toggled(ctk_opengl, enabled);
 }
 
-static void allow_vrr_button_toggled(GtkWidget *widget,
+static void allow_gsync_button_toggled(GtkWidget *widget,
                                      gpointer user_data)
 {
     CtkOpenGL *ctk_opengl = CTK_OPENGL(user_data);
@@ -1119,12 +1065,12 @@
 
     enabled = gtk_toggle_button_get_active(GTK_TOGGLE_BUTTON(widget));
 
-    NvCtrlSetAttribute(ctrl_target, NV_CTRL_VRR_ALLOWED, enabled);
-    post_allow_vrr_button_toggled(ctk_opengl, enabled);
-}
-
-static void show_vrr_visual_indicator_button_toggled(GtkWidget *widget,
-                                                     gpointer user_data)
+    NvCtrlSetAttribute(ctrl_target, NV_CTRL_GSYNC_ALLOWED, enabled);
+    post_allow_gsync_button_toggled(ctk_opengl, enabled);
+}
+
+static void show_gsync_visual_indicator_button_toggled(GtkWidget *widget,
+                                                       gpointer user_data)
 {
     CtkOpenGL *ctk_opengl = CTK_OPENGL(user_data);
     CtrlTarget *ctrl_target = ctk_opengl->ctrl_target;
@@ -1132,8 +1078,8 @@
 
     enabled = gtk_toggle_button_get_active(GTK_TOGGLE_BUTTON(widget));
 
-    NvCtrlSetAttribute(ctrl_target, NV_CTRL_SHOW_VRR_VISUAL_INDICATOR, enabled);
-    post_show_vrr_visual_indicator_button_toggled(ctk_opengl, enabled);
+    NvCtrlSetAttribute(ctrl_target, NV_CTRL_SHOW_GSYNC_VISUAL_INDICATOR, enabled);
+    post_show_gsync_visual_indicator_button_toggled(ctk_opengl, enabled);
 }
 
 static void force_stereo_button_toggled(GtkWidget *widget,
@@ -1147,6 +1093,34 @@
 
     NvCtrlSetAttribute(ctrl_target, NV_CTRL_FORCE_STEREO, enabled);
     post_force_stereo_button_toggled(ctk_opengl, enabled);
+}
+
+static void show_sli_visual_indicator_button_toggled(GtkWidget *widget,
+                                           gpointer user_data)
+{
+    CtkOpenGL *ctk_opengl = CTK_OPENGL(user_data);
+    CtrlTarget *ctrl_target = ctk_opengl->ctrl_target;
+    gboolean enabled;
+
+    enabled = gtk_toggle_button_get_active(GTK_TOGGLE_BUTTON(widget));
+
+    NvCtrlSetAttribute(ctrl_target,
+                       NV_CTRL_SHOW_SLI_VISUAL_INDICATOR, enabled);
+    post_show_sli_visual_indicator_button_toggled(ctk_opengl, enabled);
+}
+
+static void show_multigpu_visual_indicator_button_toggled(GtkWidget *widget,
+                                                          gpointer user_data)
+{
+    CtkOpenGL *ctk_opengl = CTK_OPENGL(user_data);
+    CtrlTarget *ctrl_target = ctk_opengl->ctrl_target;
+    gboolean enabled;
+
+    enabled = gtk_toggle_button_get_active(GTK_TOGGLE_BUTTON(widget));
+
+    NvCtrlSetAttribute(ctrl_target,
+                       NV_CTRL_SHOW_MULTIGPU_VISUAL_INDICATOR, enabled);
+    post_show_multigpu_visual_indicator_button_toggled(ctk_opengl, enabled);
 }
 
 static void show_graphics_visual_indicator_button_toggled(GtkWidget *widget,
@@ -1259,16 +1233,16 @@
         func = G_CALLBACK(allow_flipping_button_toggled);
         post_allow_flipping_button_toggled(ctk_opengl, value);
         break;
-    case NV_CTRL_VRR_ALLOWED:
-        button = GTK_TOGGLE_BUTTON(ctk_opengl->allow_vrr_button);
-        func = G_CALLBACK(allow_vrr_button_toggled);
-        post_allow_vrr_button_toggled(ctk_opengl, value);
+    case NV_CTRL_GSYNC_ALLOWED:
+        button = GTK_TOGGLE_BUTTON(ctk_opengl->allow_gsync_button);
+        func = G_CALLBACK(allow_gsync_button_toggled);
+        post_allow_gsync_button_toggled(ctk_opengl, value);
         check_available = TRUE;
         break;
-    case NV_CTRL_SHOW_VRR_VISUAL_INDICATOR:
-        button = GTK_TOGGLE_BUTTON(ctk_opengl->show_vrr_visual_indicator_button);
-        func = G_CALLBACK(show_vrr_visual_indicator_button_toggled);
-        post_show_vrr_visual_indicator_button_toggled(ctk_opengl, value);
+    case NV_CTRL_SHOW_GSYNC_VISUAL_INDICATOR:
+        button = GTK_TOGGLE_BUTTON(ctk_opengl->show_gsync_visual_indicator_button);
+        func = G_CALLBACK(show_gsync_visual_indicator_button_toggled);
+        post_show_gsync_visual_indicator_button_toggled(ctk_opengl, value);
         check_available = TRUE;
         break;
     case NV_CTRL_FORCE_STEREO:
@@ -1298,6 +1272,17 @@
         func = G_CALLBACK(use_conformant_clamping_button_toggled);
         post_use_conformant_clamping_button_toggled(ctk_opengl, value);
         break;
+    case NV_CTRL_SHOW_SLI_VISUAL_INDICATOR:
+        button = GTK_TOGGLE_BUTTON(ctk_opengl->show_sli_visual_indicator_button);
+        func = G_CALLBACK(show_sli_visual_indicator_button_toggled);
+        post_show_sli_visual_indicator_button_toggled(ctk_opengl, value);
+        break;
+    case NV_CTRL_SHOW_MULTIGPU_VISUAL_INDICATOR:
+        button =
+            GTK_TOGGLE_BUTTON(ctk_opengl->show_multigpu_visual_indicator_button);
+        func = G_CALLBACK(show_multigpu_visual_indicator_button_toggled);
+        post_show_multigpu_visual_indicator_button_toggled(ctk_opengl, value);
+        break;
     case NV_CTRL_SHOW_GRAPHICS_VISUAL_INDICATOR:
         button =
             GTK_TOGGLE_BUTTON(ctk_opengl->show_graphics_visual_indicator_button);
@@ -1573,8 +1558,6 @@
 } /* get_image_settings_string() */
 
 /*
-<<<<<<< HEAD
-=======
  * format_image_settings_value() - callback for the "format-value" signal
  * from the image settings scale.
  */
@@ -1587,7 +1570,6 @@
 } /* format_image_settings_value() */
 
 /*
->>>>>>> 159e58e5
  * post_image_settings_value_changed() - helper function for
  * image_settings_value_changed(); this does whatever work is necessary
  * after the image settings value has changed.
@@ -1602,16 +1584,15 @@
 } /* post_image_settings_value_changed() */
 
 /*
- * image_settings_value_changed() - callback for the "changed" signal
- * from the image settings combobox.
+ * image_settings_value_changed() - callback for the "value-changed" signal
+ * from the image settings scale.
  */
 
-static void image_settings_value_changed(CtkDropDownMenu *widget,
-                                         gpointer user_data)
+static void image_settings_value_changed(GtkRange *range, gpointer user_data)
 {
     CtkOpenGL *ctk_opengl = CTK_OPENGL(user_data);
     CtrlTarget *ctrl_target = ctk_opengl->ctrl_target;
-    gint val = ctk_drop_down_menu_get_current_value(widget);
+    gint val = gtk_range_get_value(range);
 
     NvCtrlSetAttribute(ctrl_target, NV_CTRL_IMAGE_SETTINGS, val);
     post_image_settings_value_changed(ctk_opengl, val);
@@ -1620,7 +1601,7 @@
 
 /*
  * image_settings_update_received() - this function is called when the
- * NV_CTRL_IMAGE_SETTINGS attribute is changed by another NV-CONTROL client.
+ * NV_CTRL_IMAGE_SETTINGS atribute is changed by another NV-CONTROL client.
  */
 
 static void image_settings_update_received(GObject *object,
@@ -1628,21 +1609,20 @@
                                            gpointer user_data)
 {
     CtkOpenGL *ctk_opengl = CTK_OPENGL(user_data);
-    CtkDropDownMenu *dropdown = CTK_DROP_DOWN_MENU(
-                                    ctk_opengl->image_settings_dropdown);
+    GtkRange *range = GTK_RANGE(ctk_opengl->image_settings_scale);
 
     if (event->type != CTRL_EVENT_TYPE_INTEGER_ATTRIBUTE) {
         return;
     }
 
-    g_signal_handlers_block_by_func(G_OBJECT(dropdown),
+    g_signal_handlers_block_by_func(G_OBJECT(range),
                                     G_CALLBACK(image_settings_value_changed),
                                     (gpointer) ctk_opengl);
 
-    ctk_drop_down_menu_set_current_value(dropdown, event->int_attr.value);
+    gtk_range_set_value(range, event->int_attr.value);
     post_image_settings_value_changed(ctk_opengl, event->int_attr.value);
 
-    g_signal_handlers_unblock_by_func(G_OBJECT(dropdown),
+    g_signal_handlers_unblock_by_func(G_OBJECT(range),
                                       G_CALLBACK(image_settings_value_changed),
                                       (gpointer) ctk_opengl);
 
@@ -1812,17 +1792,6 @@
                       "after the option is set."));
     }
 
-<<<<<<< HEAD
-    if (ctk_opengl->active_attributes & __ALLOW_VRR) {
-        ctk_help_heading(b, &i, "Allow G-SYNC/G-SYNC Compatible");
-        ctk_help_para(b, &i, "Enabling this option allows OpenGL to use "
-                      "G-SYNC/G-SYNC Compatible when available.  G-SYNC and "
-                      "G-SYNC Compatible are technologies that allow monitors "
-                      "to delay updating the screen until the GPU is ready to "
-                      "display a new frame.  Without G-SYNC or G-SYNC "
-                      "Compatible, the GPU waits for the display to be ready "
-                      "to accept a new frame instead.");
-=======
     if (ctk_opengl->active_attributes & __ALLOW_GSYNC) {
         ctk_help_heading(b, &i, _("Allow G-SYNC"));
         ctk_help_para(b, &i, _("Enabling this option allows OpenGL to use G-SYNC "
@@ -1831,38 +1800,12 @@
                       "ready to display a new frame.  Without G-SYNC, the GPU "
                       "waits for the display to be ready to accept a new frame "
                       "instead."));
->>>>>>> 159e58e5
 
         ctk_help_para(b, &i, _("Note that this option is applied immediately, "
                       "unlike most other OpenGL options which are only "
                       "applied to OpenGL applications that are started "
                       "after the option is set."));
 
-<<<<<<< HEAD
-        ctk_help_para(b, &i, "When G-SYNC is active on a G-SYNC or G-SYNC "
-                      "Compatible display and \"Sync to VBlank\" is disabled, "
-                      "applications rendering faster than the maximum refresh "
-                      "rate will tear. This eliminates tearing for frame rates "
-                      "below the monitor's maximum refresh rate while "
-                      "minimizing latency for frame rates above it. When "
-                      "\"Sync to VBlank\" is enabled, the frame rate is "
-                      "limited to the monitor's maximum refresh rate to "
-                      "eliminate tearing completely. When a G-SYNC Compatible "
-                      "display is in use, applications rendering slower than "
-                      "the minimum refresh rate may tear when "
-                      "\"Sync to VBlank\" is disabled, and their swaps may "
-                      "not complete until the next vblank when \"Sync to "
-                      "VBlank\" is enabled.");
-
-        ctk_help_para(b, &i, "This option can be overridden on a "
-                      "per-application basis using the GLVRRAllowed "
-                      "application profile key.");
-    }
-
-    if (ctk_opengl->active_attributes & __SHOW_VRR_VISUAL_INDICATOR) {
-        ctk_help_heading(b, &i, "G-SYNC/G-SYNC Compatible Visual Indicator");
-        ctk_help_para(b, &i, "%s", __show_vrr_visual_indicator_help);
-=======
         ctk_help_para(b, &i, _("When G-SYNC is active and \"Sync to VBlank\" is "
                       "disabled, applications rendering faster than the "
                       "maximum refresh rate will tear. This eliminates tearing "
@@ -1880,7 +1823,6 @@
     if (ctk_opengl->active_attributes & __SHOW_GSYNC_VISUAL_INDICATOR) {
         ctk_help_heading(b, &i, _("G-SYNC Visual Indicator"));
         ctk_help_para(b, &i, "%s", _(__show_gsync_visual_indicator_help));
->>>>>>> 159e58e5
     }
 
     if (ctk_opengl->active_attributes & __FORCE_STEREO) {
@@ -1904,19 +1846,11 @@
     }
 
     if (ctk_opengl->active_attributes & __IMAGE_SETTINGS) {
-<<<<<<< HEAD
-        ctk_help_heading(b, &i, "Image Settings");
-        ctk_help_para(b, &i, "This setting gives you full control over the "
-                      "image quality in your applications.");
-        ctk_help_para(b, &i, "Several quality settings are available for "
-                      "you to choose from with the Image Settings options.  "
-=======
         ctk_help_heading(b, &i, _("Image Settings"));
         ctk_help_para(b, &i, _("This setting gives you full control over the "
                       "image quality in your applications."));
         ctk_help_para(b, &i, _("Several quality settings are available for "
                       "you to choose from with the Image Settings slider.  "
->>>>>>> 159e58e5
                       "Note that choosing higher image quality settings may "
                       "result in decreased performance."));
 
@@ -1932,14 +1866,9 @@
         ctk_help_para(b, &i, _("This is the default setting that results in "
                       "optimal image quality for your applications."));
 
-<<<<<<< HEAD
-        ctk_help_term(b, &i, "Performance");
-        ctk_help_para(b, &i, "This setting results in a blend of optimal "
-=======
         ctk_help_term(b, &i, _("Performance"));
         ctk_help_para(b, &i, _("This setting offers an optimal blend of image "
                       "quality and performance.  The result is optimal "
->>>>>>> 159e58e5
                       "performance and good image quality for your "
                       "applications."));
 
@@ -1966,8 +1895,6 @@
         ctk_help_para(b, &i, "%s", _(__use_conformant_clamping_help));
     }
 
-<<<<<<< HEAD
-=======
     if (ctk_opengl->active_attributes & __SHOW_SLI_VISUAL_INDICATOR) {
         ctk_help_heading(b, &i, _("SLI Visual Indicator"));
         ctk_help_para(b, &i, _("This option draws information about the current "
@@ -2016,7 +1943,6 @@
                       "multi-GPU AA and single-GPU AA modes."));
     }
 
->>>>>>> 159e58e5
     if (ctk_opengl->active_attributes & __SHOW_GRAPHICS_VISUAL_INDICATOR) {
         ctk_help_heading(b, &i, "Graphics API Visual Indicator");
         ctk_help_para(b, &i, "%s", __show_graphics_visual_indicator_help);

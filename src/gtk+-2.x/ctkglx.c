--- conflicted
+++ resolved
@@ -20,7 +20,6 @@
 #include <stdlib.h>
 #include <stdio.h>
 #include <unistd.h>
-#include <libintl.h>
 #include <gtk/gtk.h>
 #include <NvCtrlAttributes.h>
 
@@ -35,8 +34,6 @@
 
 #include <GL/glx.h> /* GLX #defines */
 
-#define _(STRING) gettext(STRING)
-#define N_(STRING) STRING
 
 /* Number of FBConfigs attributes reported in gui */
 #define NUM_FBCONFIG_ATTRIBS  32
@@ -45,179 +42,179 @@
 
 /* FBConfig tooltips */
 static const char * __show_fbc_help =
-  N_("Show the GLX Frame Buffer Configurations table in a new window.");
+  "Show the GLX Frame Buffer Configurations table in a new window.";
 static const char * __show_egl_fbc_help =
-  N_("Show the EGL Frame Buffer Configurations table in a new window.");
+  "Show the EGL Frame Buffer Configurations table in a new window.";
 static const char * __fid_help  =
-  N_("fid (Frame buffer ID) - Frame Buffer Configuration ID.");
+  "fid (Frame buffer ID) - Frame Buffer Configuration ID.";
 static const char * __vid_help  =
-  N_("vid (XVisual ID) -  ID of the associated X Visual.");
+  "vid (XVisual ID) -  ID of the associated X Visual.";
 static const char * __vt_help  =
-  N_("vt (XVisual Type) -  Type of the associated X Visual.  "
+  "vt (XVisual Type) -  Type of the associated X Visual.  "
   "Possible X visual types are 'tc', 'dc', 'pc', 'sc', 'gs', 'sg' and '.' "
   "which mean TrueColor, DirectColor, PseudoColor, StaticColor, GrayScale, "
-  "StaticGray and None, respectively.");
+  "StaticGray and None, respectively.";
 static const char * __bfs_help =
-  N_("bfs (buffer size) - Number of bits per color in the color buffer.");
+  "bfs (buffer size) - Number of bits per color in the color buffer.";
 static const char * __lvl_help =
-  N_("lvl (level) - Frame buffer level.  Level zero is the default frame "
+  "lvl (level) - Frame buffer level.  Level zero is the default frame "
   "buffer.  Positive levels are the overlay frame buffers (on top of the "
   "default frame buffer).  Negative levels are the underlay frame buffers "
-  "(under the default frame buffer).");
+  "(under the default frame buffer).";
 static const char * __bf_help =
-  N_("bf (Buffer format) - Color buffer format.  'rgb' means each element of the "
+  "bf (Buffer format) - Color buffer format.  'rgb' means each element of the "
   "pixel buffer holds red, green, blue, and alpha values.  'ci' means each "
   "element of the pixel buffer holds a color index value, where the actual "
-  "color is defined by a color map.");
+  "color is defined by a color map.";
 static const char * __db_help =
-  N_("db (Double buffer) - 'y' if the configuration has front and back color "
-  "buffers that are swappable.  '-' if this is not supported.");
+  "db (Double buffer) - 'y' if the configuration has front and back color "
+  "buffers that are swappable.  '-' if this is not supported.";
 static const char * __st_help =
-  N_("st (Stereo buffer) - 'y' if the configuration has left and right color "
-  "buffers that are rendered to in stereo.  '-' if this is not supported.");
+  "st (Stereo buffer) - 'y' if the configuration has left and right color "
+  "buffers that are rendered to in stereo.  '-' if this is not supported.";
 static const char * __rs_help =
-  N_("rs (Red size) - Number of bits per color used for red.  "
-  "Undefined for configurations that use color indexing.");
+  "rs (Red size) - Number of bits per color used for red.  "
+  "Undefined for configurations that use color indexing.";
 static const char * __gs_help =
-  N_("gs (Green size) - Number of bits per color used for green.  "
-  "Undefined for configurations that use color indexing.");
+  "gs (Green size) - Number of bits per color used for green.  "
+  "Undefined for configurations that use color indexing.";
 static const char * __bs_help =
-  N_("bs (Blue size) - Number of bits per color used for blue.  "
-  "Undefined for configurations that use color indexing.");
+  "bs (Blue size) - Number of bits per color used for blue.  "
+  "Undefined for configurations that use color indexing.";
 static const char * __as_help =
-  N_("as (Alpha size) - Number of bits per color used for alpha.  "
-  "Undefined for configurations that use color indexing.");
+  "as (Alpha size) - Number of bits per color used for alpha.  "
+  "Undefined for configurations that use color indexing.";
 static const char * __aux_help =
-  N_("aux (Auxiliary buffers) - Number of available auxiliary color buffers.");
+  "aux (Auxiliary buffers) - Number of available auxiliary color buffers.";
 static const char * __dpt_help =
-  N_("dpt (Depth buffer size) - Number of bits per color in the depth buffer.");
+  "dpt (Depth buffer size) - Number of bits per color in the depth buffer.";
 static const char * __stn_help =
-  N_("stn (Stencil size) - Number of bits per element in the stencil buffer.");
+  "stn (Stencil size) - Number of bits per element in the stencil buffer.";
 static const char * __acr_help =
-  N_("acr (Accumulator red size) - Number of bits per color used for red "
-  "in the accumulator buffer.");
+  "acr (Accumulator red size) - Number of bits per color used for red "
+  "in the accumulator buffer.";
 static const char * __acg_help =
-  N_("acg (Accumulator green size) - Number of bits per color used for green "
-  "in the accumulator buffer.");
+  "acg (Accumulator green size) - Number of bits per color used for green "
+  "in the accumulator buffer.";
 static const char * __acb_help =
-  N_("acb (Accumulator blue size) - Number of bits per color used for blue "
-  "in the accumulator buffer.");
+  "acb (Accumulator blue size) - Number of bits per color used for blue "
+  "in the accumulator buffer.";
 static const char * __aca_help =
-  N_("aca (Accumulator alpha size) - Number of bits per color used for alpha "
-  "in the accumulator buffer.");
+  "aca (Accumulator alpha size) - Number of bits per color used for alpha "
+  "in the accumulator buffer.";
 static const char * __mvs_help =
-  N_("mvs (Multisample coverage samples) - Number of coverage samples per multisample.");
+  "mvs (Multisample coverage samples) - Number of coverage samples per multisample.";
 static const char * __mcs_help =
-  N_("mcs (Multisample color samples) - Number of color samples per multisample.");
+  "mcs (Multisample color samples) - Number of color samples per multisample.";
 static const char * __mb_help =
-  N_("mb (Multisample buffer count) - Number of multisample buffers.");
+  "mb (Multisample buffer count) - Number of multisample buffers.";
 static const char * __cav_help =
-  N_("cav (Caveats) - Caveats for this configuration.  A frame buffer "
+  "cav (Caveats) - Caveats for this configuration.  A frame buffer "
   "configuration may have the following caveats: 'NonC' if it supports "
   "any non-conformant visual extension.  'Slow' if it has reduced "
-  "performance.  '-' if it has no caveats.");
+  "performance.  '-' if it has no caveats.";
 static const char * __pbw_help =
-  N_("pbw (Pbuffer width) - Width of pbuffer (in hexadecimal).");
+  "pbw (Pbuffer width) - Width of pbuffer (in hexadecimal).";
 static const char * __pbh_help =
-  N_("pbh (Pbuffer height) - Height of pbuffer (in hexadecimal).");
+  "pbh (Pbuffer height) - Height of pbuffer (in hexadecimal).";
 static const char * __pbp_help =
-  N_("pbp (Pbuffer max pixels) - Max number of pixels in pbuffer (in "
-  "hexadecimal).");
+  "pbp (Pbuffer max pixels) - Max number of pixels in pbuffer (in "
+  "hexadecimal).";
 static const char * __trt_help =
-  N_("trt (Transparency type) - Type of transparency (RGBA or Index).");
+  "trt (Transparency type) - Type of transparency (RGBA or Index).";
 static const char * __trr_help =
-  N_("trr (Transparency red value) - Red value considered transparent.");
+  "trr (Transparency red value) - Red value considered transparent.";
 static const char * __trg_help =
-  N_("trg (Transparency green value) - Green value considered transparent.");
+  "trg (Transparency green value) - Green value considered transparent.";
 static const char * __trb_help =
-  N_("trb (Transparency blue value) - Blue value considered transparent.");
+  "trb (Transparency blue value) - Blue value considered transparent.";
 static const char * __tra_help =
-  N_("tra (Transparency alpha value) - Alpha value considered transparent.");
+  "tra (Transparency alpha value) - Alpha value considered transparent.";
 static const char * __tri_help =
-  N_("tri (Transparency index value) - Color index value considered transparent.");
+  "tri (Transparency index value) - Color index value considered transparent.";
 
 
 static const char * __egl_as_help =
-  N_("as (Alpha size) - Number of bits of alpha stored in the color buffer.");
+  "as (Alpha size) - Number of bits of alpha stored in the color buffer.";
 static const char * __egl_ams_help =
-  N_("ams (Alpha mask size) - Number of bits in the alpha mask buffer.");
+  "ams (Alpha mask size) - Number of bits in the alpha mask buffer.";
 static const char * __egl_bt_help =
-  N_("bt (Bind to Texture RGB) - 'y' if color buffers can be bound "
-  "to an RGB texture, '.' otherwise.");
+  "bt (Bind to Texture RGB) - 'y' if color buffers can be bound "
+  "to an RGB texture, '.' otherwise.";
 static const char * __egl_bta_help =
-  N_("bta (Bind to Texture RGBA) - 'y' if color buffers can be bound "
-  "to an RGBA texture, '.' otherwise.");
+  "bta (Bind to Texture RGBA) - 'y' if color buffers can be bound "
+  "to an RGBA texture, '.' otherwise.";
 static const char * __egl_bs_help =
-  N_("bs (Blue size) - Number of bits of blue stored in the color buffer.");
+  "bs (Blue size) - Number of bits of blue stored in the color buffer.";
 static const char * __egl_bfs_help =
-  N_("bfs (Buffer size) - Depth of the color buffer. It is the sum of 'rs', 'gs', "
-  "'bs', and 'as'.");
+  "bfs (Buffer size) - Depth of the color buffer. It is the sum of 'rs', 'gs', "
+  "'bs', and 'as'.";
 static const char * __egl_cbt_help =
-  N_("cbt (Color buffer type) - Type of the color buffer. Possible types are "
-  "'rgb' for RGB color buffer and 'lum' for Luminance.");
+  "cbt (Color buffer type) - Type of the color buffer. Possible types are "
+  "'rgb' for RGB color buffer and 'lum' for Luminance.";
 static const char * __egl_cav_help =
-  N_("cav (Config caveat) - Caveats for the frame buffer configuration. Possible "
+  "cav (Config caveat) - Caveats for the frame buffer configuration. Possible "
   "caveat values are 'slo' for Slow Config, 'NoC' for a non-conformant "
-  "config, and '.' otherwise.");
+  "config, and '.' otherwise.";
 static const char * __egl_id_help =
-  N_("id (Config ID) - ID of the frame buffer configuration.");
+  "id (Config ID) - ID of the frame buffer configuration.";
 static const char * __egl_cfm_help =
-  N_("cfm (Conformant) - Bitmask indicating which client API contexts created "
-  "with respect to this config are conformant.");
+  "cfm (Conformant) - Bitmask indicating which client API contexts created "
+  "with respect to this config are conformant.";
 static const char * __egl_dpt_help =
-  N_("dpt (Depth size) - Number of bits in the depth buffer.");
+  "dpt (Depth size) - Number of bits in the depth buffer.";
 static const char * __egl_gs_help =
-  N_("gs (Green size) - Number of bits of green stored in the color buffer.");
+  "gs (Green size) - Number of bits of green stored in the color buffer.";
 static const char * __egl_lvl_help =
-  N_("lvl (Frame buffer level) - Level zero is the default frame buffer. Positive "
+  "lvl (Frame buffer level) - Level zero is the default frame buffer. Positive "
   "levels correspond to frame buffers that overlay the default buffer and "
   "negative levels correspond to frame buffers that underlay the default "
-  "buffer.");
+  "buffer.";
 static const char * __egl_lum_help =
-  N_("lum (Luminance size) - Number of bits of luminance stored in the luminance "
-  "buffer.");
+  "lum (Luminance size) - Number of bits of luminance stored in the luminance "
+  "buffer.";
 static const char * __egl_pbw_help =
-  N_("pbw (Pbuffer max width) - Maximum width of a pixel buffer surface in "
-  "pixels.");
+  "pbw (Pbuffer max width) - Maximum width of a pixel buffer surface in "
+  "pixels.";
 static const char * __egl_pbh_help =
-  N_("pdh (Pbuffer max height) - Maximum height of a pixel buffer surface in "
-  "pixels.");
+  "pdh (Pbuffer max height) - Maximum height of a pixel buffer surface in "
+  "pixels.";
 static const char * __egl_pbp_help =
-  N_("pbp (Pbuffer max pixels) - Maximum size of a pixel buffer surface in "
-  "pixels.");
+  "pbp (Pbuffer max pixels) - Maximum size of a pixel buffer surface in "
+  "pixels.";
 static const char * __egl_six_help =
-  N_("six (Swap interval max) - Maximum value that can be passed to "
-  "eglSwapInterval.");
+  "six (Swap interval max) - Maximum value that can be passed to "
+  "eglSwapInterval.";
 static const char * __egl_sin_help =
-  N_("sin (Swap interval min) - Minimum value that can be passed to "
-  "eglSwapInterval.");
+  "sin (Swap interval min) - Minimum value that can be passed to "
+  "eglSwapInterval.";
 static const char * __egl_nrd_help =
-  N_("nrd (Native renderable) - 'y' if native rendering APIs can "
-  "render into the surface, '.' otherwise.");
+  "nrd (Native renderable) - 'y' if native rendering APIs can "
+  "render into the surface, '.' otherwise.";
 static const char * __egl_vid_help =
-  N_("vid (Native visual ID) - ID of the associated native visual.");
+  "vid (Native visual ID) - ID of the associated native visual.";
 static const char * __egl_nvt_help =
-  N_("nvt (Native visual type) - Type of the associated native visual.");
+  "nvt (Native visual type) - Type of the associated native visual.";
 static const char * __egl_rs_help =
-  N_("rs (Red size) - Number of bits of red stored in the color buffer.");
+  "rs (Red size) - Number of bits of red stored in the color buffer.";
 static const char * __egl_rdt_help =
-  N_("rdt (Renderable type) - Bitmask indicating the types of supported client "
-  "API contexts.");
+  "rdt (Renderable type) - Bitmask indicating the types of supported client "
+  "API contexts.";
 static const char * __egl_spb_help =
-  N_("spb (Sample buffers) - Number of multisample buffers.");
+  "spb (Sample buffers) - Number of multisample buffers.";
 static const char * __egl_smp_help =
-  N_("smp (Samples) - Number of samples per pixel.");
+  "smp (Samples) - Number of samples per pixel.";
 static const char * __egl_stn_help =
-  N_("stn (Stencil size) - Number of bits in the stencil buffer.");
+  "stn (Stencil size) - Number of bits in the stencil buffer.";
 static const char * __egl_sur_help =
-  N_("sur (Surface type) - Bitmask indicating the types of supported EGL "
-  "surfaces.");
+  "sur (Surface type) - Bitmask indicating the types of supported EGL "
+  "surfaces.";
 static const char * __egl_tpt_help =
-  N_("tpt (Transparent type) - Type of supported transparency. Possible "
-  "transparency values are: 'rgb' for Transparent RGB and '.' otherwise.");
-static const char * __egl_trv_help = N_("trv (Transparent red value)");
-static const char * __egl_tgv_help = N_("tgv (Transparent green value)");
-static const char * __egl_tbv_help = N_("tbv (Transparent blue value)");
+  "tpt (Transparent type) - Type of supported transparency. Possible "
+  "transparency values are: 'rgb' for Transparent RGB and '.' otherwise.";
+static const char * __egl_trv_help = "trv (Transparent red value)";
+static const char * __egl_tgv_help = "tgv (Transparent green value)";
+static const char * __egl_tbv_help = "tbv (Transparent blue value)";
 
 
 GType ctk_glx_get_type(void)
@@ -268,7 +265,9 @@
     }
 
     ctk_config_statusbar_message(ctk_glx->ctk_config,
-                                 enabled ? _("Show GLX Frame Buffer Configurations button enabled.") : _("Show GLX Frame Buffer Configurations button disabled."));
+                                 "Show GLX Frame Buffer Configurations "
+                                 "button %s.",
+                                 enabled ? "enabled" : "disabled");
 
 } /* show_fbc_toggled() */
 
@@ -294,7 +293,9 @@
     }
 
     ctk_config_statusbar_message(ctk_glx->ctk_config,
-                                  enabled ? _("Show EGL Frame Buffer Configurations button enabled.") : _("Show EGL Frame Buffer Configurations button disabled."));
+                                 "Show EGL Frame Buffer Configurations "
+                                 "button %s.",
+                                 enabled ? "enabled" : "disabled");
 
 } /* show_egl_fbc_toggled() */
 
@@ -738,16 +739,16 @@
 
     if (glx_fbconfigs_available) {
         show_fbc_button = gtk_toggle_button_new_with_label(
-                              _("Show GLX Frame Buffer Configurations"));
+                              "Show GLX Frame Buffer Configurations");
         gtk_toggle_button_set_active(GTK_TOGGLE_BUTTON(show_fbc_button), FALSE);
-        ctk_config_set_tooltip(ctk_config, show_fbc_button, _(__show_fbc_help));
+        ctk_config_set_tooltip(ctk_config, show_fbc_button, __show_fbc_help);
         g_signal_connect(G_OBJECT(show_fbc_button),
                          "clicked", G_CALLBACK(show_fbc_toggled),
                          (gpointer) ctk_glx);
 
         window = gtk_window_new(GTK_WINDOW_TOPLEVEL);
-        gtk_window_set_title(GTK_WINDOW(window), _("GLX Frame Buffer "
-                                                 "Configurations"));
+        gtk_window_set_title(GTK_WINDOW(window), "GLX Frame Buffer "
+                                                 "Configurations");
         gtk_container_set_border_width(GTK_CONTAINER(window), CTK_WINDOW_PAD);
         gtk_window_set_default_size(GTK_WINDOW(window), 400, 200);
         g_signal_connect(G_OBJECT(window), "destroy-event",
@@ -835,18 +836,18 @@
     if (egl_fbconfigs_available) {
 
         show_egl_fbc_button = gtk_toggle_button_new_with_label(
-                                  _("Show EGL Frame Buffer Configurations"));
+                                  "Show EGL Frame Buffer Configurations");
         gtk_toggle_button_set_active(GTK_TOGGLE_BUTTON(show_egl_fbc_button),
                                      FALSE);
         ctk_config_set_tooltip(ctk_config, show_egl_fbc_button,
-                               _(__show_egl_fbc_help));
+                               __show_egl_fbc_help);
         g_signal_connect(G_OBJECT(show_egl_fbc_button),
                          "clicked", G_CALLBACK(show_egl_fbc_toggled),
                          (gpointer) ctk_glx);
 
         window = gtk_window_new(GTK_WINDOW_TOPLEVEL);
         gtk_window_set_title(GTK_WINDOW(window),
-                             _("EGL Frame Buffer Configurations"));
+                             "EGL Frame Buffer Configurations");
         gtk_container_set_border_width(GTK_CONTAINER(window), CTK_WINDOW_PAD);
         gtk_window_set_default_size(GTK_WINDOW(window), 400, 200);
         g_signal_connect(G_OBJECT(window), "destroy-event",
@@ -1059,7 +1060,7 @@
     gtk_box_pack_start(GTK_BOX(vbox), notebook, TRUE, TRUE, 0);
 
     /* Add (Shared) GLX information to widget */
-    notebook_label = gtk_label_new(_("GLX"));
+    notebook_label = gtk_label_new("GLX");
     vbox2 = gtk_vbox_new(FALSE, 0);
     gtk_container_set_border_width(GTK_CONTAINER(vbox2), notebook_padding);
     scroll_win = gtk_scrolled_window_new(NULL, NULL);
@@ -1070,10 +1071,10 @@
     gtk_table_set_row_spacings(GTK_TABLE(table), 3);
     gtk_table_set_col_spacings(GTK_TABLE(table), 15);
     add_table_row(table, 0,
-                  0, 0, _("Direct Rendering:"),
+                  0, 0, "Direct Rendering:",
                   0, 0,  direct_rendering);
     add_table_row(table, 1,
-                  0, 0, _("GLX Extensions:"),
+                  0, 0, "GLX Extensions:",
                   0, 0,  glx_extensions);
 
     if (ctk_glx->show_fbc_button) {
@@ -1092,7 +1093,7 @@
 
 
     /* Add server GLX information to widget */
-    notebook_label = gtk_label_new(_("Server GLX"));
+    notebook_label = gtk_label_new("Server GLX");
     vbox2 = gtk_vbox_new(FALSE, 0);
     gtk_container_set_border_width(GTK_CONTAINER(vbox2), notebook_padding);
     scroll_win = gtk_scrolled_window_new(NULL, NULL);
@@ -1103,13 +1104,13 @@
     gtk_table_set_row_spacings(GTK_TABLE(table), 3);
     gtk_table_set_col_spacings(GTK_TABLE(table), 15);
     add_table_row(table, 0,
-                  0, 0, _("Vendor:"),
+                  0, 0, "Vendor:",
                   0, 0, server_vendor);
     add_table_row(table, 1,
-                  0, 0, _("Version:"),
+                  0, 0, "Version:",
                   0, 0, server_version);
     add_table_row(table, 2,
-                  0, 0, _("Extensions:"),
+                  0, 0, "Extensions:",
                   0, 0, server_extensions);
 
     gtk_box_pack_start(GTK_BOX(vbox2), table, FALSE, FALSE, 0);
@@ -1120,7 +1121,7 @@
 
 
     /* Add client GLX information to widget */
-    notebook_label = gtk_label_new(_("Client GLX"));
+    notebook_label = gtk_label_new("Client GLX");
     vbox2 = gtk_vbox_new(FALSE, 0);
     gtk_container_set_border_width(GTK_CONTAINER(vbox2), notebook_padding);
     scroll_win = gtk_scrolled_window_new(NULL, NULL);
@@ -1131,13 +1132,13 @@
     gtk_table_set_row_spacings(GTK_TABLE(table), 3);
     gtk_table_set_col_spacings(GTK_TABLE(table), 15);
     add_table_row(table, 0,
-                  0, 0, _("Vendor:"),
+                  0, 0, "Vendor:",
                   0, 0, client_vendor);
     add_table_row(table, 1,
-                  0, 0, _("Version:"),
+                  0, 0, "Version:",
                   0, 0, client_version);
     add_table_row(table, 2,
-                  0, 0, _("Extensions:"),
+                  0, 0, "Extensions:",
                   0, 0, client_extensions);
 
     gtk_box_pack_start(GTK_BOX(vbox2), table, FALSE, FALSE, 0);
@@ -1148,7 +1149,7 @@
 
 
     /* Add OpenGL information to widget */
-    notebook_label = gtk_label_new(_("OpenGL"));
+    notebook_label = gtk_label_new("OpenGL");
     vbox2 = gtk_vbox_new(FALSE, 0);
     gtk_container_set_border_width(GTK_CONTAINER(vbox2), notebook_padding);
     scroll_win = gtk_scrolled_window_new(NULL, NULL);
@@ -1159,16 +1160,16 @@
     gtk_table_set_row_spacings(GTK_TABLE(table), 3);
     gtk_table_set_col_spacings(GTK_TABLE(table), 15);
     add_table_row(table, 0,
-                  0, 0, _("Vendor:"),
+                  0, 0, "Vendor:",
                   0, 0, opengl_vendor);
     add_table_row(table, 1,
-                  0, 0, _("Renderer:"),
+                  0, 0, "Renderer:",
                   0, 0, opengl_renderer);
     add_table_row(table, 2,
-                  0, 0, _("Version:"),
+                  0, 0, "Version:",
                   0, 0, opengl_version);
     add_table_row(table, 3,
-                  0, 0, _("Extensions:"),
+                  0, 0, "Extensions:",
                   0, 0, opengl_extensions);
 
     gtk_box_pack_start(GTK_BOX(vbox2), table, FALSE, FALSE, 0);
@@ -1180,7 +1181,7 @@
 
     /* Add EGL information to widget */
     if (use_egl) {
-        notebook_label = gtk_label_new(_("EGL"));
+        notebook_label = gtk_label_new("EGL");
         vbox2 = gtk_vbox_new(FALSE, 0);
         gtk_container_set_border_width(GTK_CONTAINER(vbox2), notebook_padding);
         scroll_win = gtk_scrolled_window_new(NULL, NULL);
@@ -1191,13 +1192,13 @@
         gtk_table_set_row_spacings(GTK_TABLE(table), 3);
         gtk_table_set_col_spacings(GTK_TABLE(table), 15);
         add_table_row(table, 0,
-                      0, 0, _("Vendor:"),
+                      0, 0, "Vendor:",
                       0, 0, egl_vendor);
         add_table_row(table, 1,
-                      0, 0, _("Version:"),
+                      0, 0, "Version:",
                       0, 0, egl_version);
         add_table_row(table, 2,
-                      0, 0, _("Extensions:"),
+                      0, 0, "Extensions:",
                       0, 0, egl_extensions);
 
         if (ctk_glx->show_egl_fbc_button) {
@@ -1254,94 +1255,90 @@
 
     gtk_text_buffer_get_iter_at_offset(b, &i, 0);
 
-    ctk_help_title(b, &i, _("Graphics Information Help"));
+    ctk_help_title(b, &i, "Graphics Information Help");
     ctk_help_para(b, &i,
-<<<<<<< HEAD
-                  _("This page in the NVIDIA X Server Control Panel describes "
-=======
                   "This page in the NVIDIA Settings Control Panel describes "
->>>>>>> 565c4605
                   "information about graphics libraries available on this X "
-                  "screen.")
+                  "screen."
                   );
 
-    ctk_help_heading(b, &i, _("Show GLX Frame Buffer Configurations"));
-    ctk_help_para(b, &i, "%s", _(__show_fbc_help));
-
-    ctk_help_heading(b, &i, _("Direct Rendering"));
+    ctk_help_heading(b, &i, "Show GLX Frame Buffer Configurations");
+    ctk_help_para(b, &i, "%s", __show_fbc_help);
+
+    ctk_help_heading(b, &i, "Direct Rendering");
     ctk_help_para(b, &i,
-                  _("This will tell you if direct rendering is available.  If "
+                  "This will tell you if direct rendering is available.  If "
                   "direct rendering is available, then a program running on "
                   "the same computer that the control panel is running on "
                   "will be able to bypass the X Server and take advantage of "
                   "faster rendering.  If direct rendering is not available, "
                   "then indirect rendering will be used and all rendering "
-                  "will happen through the X Server.")
+                  "will happen through the X Server."
                   );
-    ctk_help_heading(b, &i, _("GLX Extensions"));
+    ctk_help_heading(b, &i, "GLX Extensions");
     ctk_help_para(b, &i,
-                  _("This is the list of GLX extensions that are supported by "
+                  "This is the list of GLX extensions that are supported by "
                   "both the client (libraries) and server (GLX extension to "
-                  "the X Server).")
+                  "the X Server)."
                   );
 
-    ctk_help_heading(b, &i, _("Server GLX Vendor String"));
+    ctk_help_heading(b, &i, "Server GLX Vendor String");
     ctk_help_para(b, &i,
-                  _("This is the vendor supplying the GLX extension running on "
-                  "the X Server.")
+                  "This is the vendor supplying the GLX extension running on "
+                  "the X Server."
                   );
-    ctk_help_heading(b, &i, _("Server GLX Version String"));
+    ctk_help_heading(b, &i, "Server GLX Version String");
     ctk_help_para(b, &i,
-                  _("This is the version of the GLX extension running on the X "
-                  "Server.")
+                  "This is the version of the GLX extension running on the X "
+                  "Server."
                   );
-    ctk_help_heading(b, &i, _("Server GLX Extensions"));
+    ctk_help_heading(b, &i, "Server GLX Extensions");
     ctk_help_para(b, &i,
-                  _("This is the list of extensions supported by the GLX "
-                  "extension running on the X Server.")
+                  "This is the list of extensions supported by the GLX "
+                  "extension running on the X Server."
                   );
 
-    ctk_help_heading(b, &i, _("Client GLX Vendor String"));
+    ctk_help_heading(b, &i, "Client GLX Vendor String");
     ctk_help_para(b, &i,
-                  _("This is the vendor supplying the GLX libraries.")
+                  "This is the vendor supplying the GLX libraries."
                   );
-    ctk_help_heading(b, &i, _("Client GLX Version String"));
+    ctk_help_heading(b, &i, "Client GLX Version String");
     ctk_help_para(b, &i,
-                  _("This is the version of the GLX libraries.")
+                  "This is the version of the GLX libraries."
                   );
-    ctk_help_heading(b, &i, _("Client GLX Extensions"));
+    ctk_help_heading(b, &i, "Client GLX Extensions");
     ctk_help_para(b, &i,
-                  _("This is the list of extensions supported by the GLX "
-                  "libraries.")
+                  "This is the list of extensions supported by the GLX "
+                  "libraries."
                   );
 
-    ctk_help_heading(b, &i, _("OpenGL Vendor String"));
+    ctk_help_heading(b, &i, "OpenGL Vendor String");
     ctk_help_para(b, &i,
-                  _("This is the name of the vendor providing the OpenGL "
-                  "implementation.")
+                  "This is the name of the vendor providing the OpenGL "
+                  "implementation."
                  );
-    ctk_help_heading(b, &i, _("OpenGL Renderer String"));
+    ctk_help_heading(b, &i, "OpenGL Renderer String");
     ctk_help_para(b, &i,
-                  _("This shows the details of the graphics card on which "
-                  "OpenGL is running.")
+                  "This shows the details of the graphics card on which "
+                  "OpenGL is running."
                  );
-    ctk_help_heading(b, &i, _("OpenGL Version String"));
+    ctk_help_heading(b, &i, "OpenGL Version String");
     ctk_help_para(b, &i,
-                  _("This is the version of the OpenGL implementation.")
+                  "This is the version of the OpenGL implementation."
                  );
-    ctk_help_heading(b, &i, _("OpenGL Extensions"));
+    ctk_help_heading(b, &i, "OpenGL Extensions");
     ctk_help_para(b, &i,
-                  _("This is the list of OpenGL extensions that are supported "
-                  "by this driver.")
+                  "This is the list of OpenGL extensions that are supported "
+                  "by this driver."
                  );
 
-    ctk_help_heading(b, &i, _("Show EGL Frame Buffer Configurations"));
-    ctk_help_para(b, &i, "%s", _(__show_egl_fbc_help));
-
-
-    ctk_help_heading(b, &i, _("GLX Frame Buffer Configurations"));
-    ctk_help_para(b, &i, _("This table lists the supported GLX frame buffer "
-                  "configurations for the display."));
+    ctk_help_heading(b, &i, "Show EGL Frame Buffer Configurations");
+    ctk_help_para(b, &i, "%s", __show_egl_fbc_help);
+
+
+    ctk_help_heading(b, &i, "GLX Frame Buffer Configurations");
+    ctk_help_para(b, &i, "This table lists the supported GLX frame buffer "
+                  "configurations for the display.");
     ctk_help_para(b, &i,
                   "\t%s\n\n"
                   "\t%s\n\n"
@@ -1378,44 +1375,44 @@
                   "\t%s\n\n"
                   "\t%s\n\n",
 
-                  _(__fid_help),
-                  _(__vid_help),
-                  _(__vt_help),
-                  _(__bfs_help),
-                  _(__lvl_help),
-                  _(__bf_help),
-                  _(__db_help),
-                  _(__st_help),
-                  _(__rs_help),
-                  _(__gs_help),
-                  _(__bs_help),
-
-                  _(__as_help),
-                  _(__aux_help),
-                  _(__dpt_help),
-                  _(__stn_help),
-                  _(__acr_help),
-                  _(__acg_help),
-                  _(__acb_help),
-                  _(__aca_help),
-                  _(__mvs_help),
-                  _(__mcs_help),
-                  _(__mb_help),
-
-                  _(__cav_help),
-                  _(__pbw_help),
-                  _(__pbh_help),
-                  _(__pbp_help),
-                  _(__trt_help),
-                  _(__trr_help),
-                  _(__trg_help),
-                  _(__trb_help),
-                  _(__tra_help),
-                  _(__tri_help)
+                  __fid_help,
+                  __vid_help,
+                  __vt_help,
+                  __bfs_help,
+                  __lvl_help,
+                  __bf_help,
+                  __db_help,
+                  __st_help,
+                  __rs_help,
+                  __gs_help,
+                  __bs_help,
+
+                  __as_help,
+                  __aux_help,
+                  __dpt_help,
+                  __stn_help,
+                  __acr_help,
+                  __acg_help,
+                  __acb_help,
+                  __aca_help,
+                  __mvs_help,
+                  __mcs_help,
+                  __mb_help,
+
+                  __cav_help,
+                  __pbw_help,
+                  __pbh_help,
+                  __pbp_help,
+                  __trt_help,
+                  __trr_help,
+                  __trg_help,
+                  __trb_help,
+                  __tra_help,
+                  __tri_help
                  );
-    ctk_help_heading(b, &i, _("EGL Frame Buffer Configurations"));
-    ctk_help_para(b, &i, _("This table lists the supported EGL frame buffer "
-                  "configurations for the display."));
+    ctk_help_heading(b, &i, "EGL Frame Buffer Configurations");
+    ctk_help_para(b, &i, "This table lists the supported EGL frame buffer "
+                  "configurations for the display.");
     ctk_help_para(b, &i,
                   "\t%s\n\n"
                   "\t%s\n\n"
@@ -1453,41 +1450,41 @@
                   "\t%s\n\n"
                   "\t%s\n\n",
 
-                  _(__egl_id_help),
-                  _(__egl_vid_help),
-                  _(__egl_nvt_help),
-                  _(__egl_bfs_help),
-                  _(__egl_lvl_help),
-                  _(__egl_cbt_help),
-                  _(__egl_rs_help),
-                  _(__egl_gs_help),
-
-                  _(__egl_bs_help),
-                  _(__egl_as_help),
-                  _(__egl_ams_help),
-                  _(__egl_lum_help),
-                  _(__egl_dpt_help),
-                  _(__egl_stn_help),
-                  _(__egl_bt_help),
-                  _(__egl_bta_help),
-
-                  _(__egl_cfm_help),
-                  _(__egl_spb_help),
-                  _(__egl_smp_help),
-                  _(__egl_cav_help),
-                  _(__egl_pbw_help),
-                  _(__egl_pbh_help),
-                  _(__egl_pbp_help),
-                  _(__egl_six_help),
-
-                  _(__egl_sin_help),
-                  _(__egl_nrd_help),
-                  _(__egl_rdt_help),
-                  _(__egl_sur_help),
-                  _(__egl_tpt_help),
-                  _(__egl_trv_help),
-                  _(__egl_tgv_help),
-                  _(__egl_tbv_help)
+                  __egl_id_help,
+                  __egl_vid_help,
+                  __egl_nvt_help,
+                  __egl_bfs_help,
+                  __egl_lvl_help,
+                  __egl_cbt_help,
+                  __egl_rs_help,
+                  __egl_gs_help,
+
+                  __egl_bs_help,
+                  __egl_as_help,
+                  __egl_ams_help,
+                  __egl_lum_help,
+                  __egl_dpt_help,
+                  __egl_stn_help,
+                  __egl_bt_help,
+                  __egl_bta_help,
+
+                  __egl_cfm_help,
+                  __egl_spb_help,
+                  __egl_smp_help,
+                  __egl_cav_help,
+                  __egl_pbw_help,
+                  __egl_pbh_help,
+                  __egl_pbp_help,
+                  __egl_six_help,
+
+                  __egl_sin_help,
+                  __egl_nrd_help,
+                  __egl_rdt_help,
+                  __egl_sur_help,
+                  __egl_tpt_help,
+                  __egl_trv_help,
+                  __egl_tgv_help,
+                  __egl_tbv_help
                  );
 
   ctk_help_finish(b);

--- conflicted
+++ resolved
@@ -19,7 +19,6 @@
 
 #include <stdlib.h> /* malloc */
 #include <stdio.h> /* snprintf */
-#include <libintl.h>
 
 #include <gtk/gtk.h>
 #include <gdk/gdkx.h>
@@ -32,7 +31,6 @@
 #include "ctkhelp.h"
 #include "ctkutils.h"
 
-#define _(STRING) gettext(STRING)
 
 GType ctk_server_get_type(void)
 {
@@ -286,30 +284,6 @@
 
     if (ctrl_target->system->has_nv_control) {
 
-<<<<<<< HEAD
-    os_val = NV_CTRL_OPERATING_SYSTEM_LINUX;
-    ret = NvCtrlGetAttribute(ctrl_target, NV_CTRL_OPERATING_SYSTEM, &os_val);
-    os = NULL;
-    if (ret == NvCtrlSuccess) {
-        if      (os_val == NV_CTRL_OPERATING_SYSTEM_LINUX) os = "Linux";
-        else if (os_val == NV_CTRL_OPERATING_SYSTEM_FREEBSD) os = "FreeBSD";
-        else if (os_val == NV_CTRL_OPERATING_SYSTEM_SUNOS) os = "SunOS";
-    }
-    if (!os) os = _("Unknown");
-
-    /* NV_CTRL_ARCHITECTURE */
-
-    ret = NvCtrlGetAttribute(ctrl_target, NV_CTRL_ARCHITECTURE, &tmp);
-    arch = NULL;
-    if (ret == NvCtrlSuccess) {
-        switch (tmp) {
-            case NV_CTRL_ARCHITECTURE_X86: arch = "x86"; break;
-            case NV_CTRL_ARCHITECTURE_X86_64: arch = "x86_64"; break;
-            case NV_CTRL_ARCHITECTURE_IA64: arch = "ia64"; break;
-            case NV_CTRL_ARCHITECTURE_ARM: arch = "ARM"; break;
-            case NV_CTRL_ARCHITECTURE_AARCH64: arch = "AArch64"; break;
-            case NV_CTRL_ARCHITECTURE_PPC64LE: arch = "ppc64le"; break;
-=======
         /* NV_CTRL_OPERATING_SYSTEM */
 
         os_val = NV_CTRL_OPERATING_SYSTEM_LINUX;
@@ -319,7 +293,6 @@
             if      (os_val == NV_CTRL_OPERATING_SYSTEM_LINUX) os = "Linux";
             else if (os_val == NV_CTRL_OPERATING_SYSTEM_FREEBSD) os = "FreeBSD";
             else if (os_val == NV_CTRL_OPERATING_SYSTEM_SUNOS) os = "SunOS";
->>>>>>> 565c4605
         }
         if (!os) os = "Unknown";
 
@@ -340,11 +313,6 @@
         if (!arch) arch = "Unknown";
         os = g_strdup_printf("%s-%s", os, arch);
     }
-<<<<<<< HEAD
-    if (!arch) arch = _("Unknown");
-    os = g_strdup_printf("%s-%s", os, arch);
-=======
->>>>>>> 565c4605
 
     /* NV_CTRL_STRING_NVIDIA_DRIVER_VERSION */
 
@@ -429,7 +397,7 @@
     hbox = gtk_hbox_new(FALSE, 0);
     gtk_box_pack_start(GTK_BOX(vbox), hbox, FALSE, FALSE, 0);
 
-    label = gtk_label_new(_("System Information"));
+    label = gtk_label_new("System Information");
     gtk_box_pack_start(GTK_BOX(hbox), label, FALSE, FALSE, 0);
 
     hseparator = gtk_hseparator_new();
@@ -443,12 +411,6 @@
 
     gtk_container_set_border_width(GTK_CONTAINER(table), 5);
 
-<<<<<<< HEAD
-    add_table_row(table, 0,
-                  0, 0.5, _("Operating System:"),      0, 0.5, os);
-    add_table_row(table, 1,
-                  0, 0.5, _("NVIDIA Driver Version:"), 0, 0.5, driver_version);
-=======
     row = 0;
     if (os) {
         add_table_row(table, row++,
@@ -460,7 +422,6 @@
         add_table_row(table, row++,
                       0, 0.5, "NVML Version:", 0, 0.5, nvml_version);
     }
->>>>>>> 565c4605
 
     /*
      * This displays basic X Server information, including
@@ -469,40 +430,12 @@
      */
     if (ctrl_target->system->has_nv_control) {
 
-<<<<<<< HEAD
-    hbox = gtk_hbox_new(FALSE, 0);
-    gtk_box_pack_start(GTK_BOX(vbox), hbox, FALSE, FALSE, 0);
-
-    label = gtk_label_new(_("X Server Information"));
-    gtk_box_pack_start(GTK_BOX(hbox), label, FALSE, FALSE, 0);
-
-    hseparator = gtk_hseparator_new();
-    gtk_box_pack_start(GTK_BOX(hbox), hseparator, TRUE, TRUE, 5);
-=======
         hbox = gtk_hbox_new(FALSE, 0);
         gtk_box_pack_start(GTK_BOX(vbox), hbox, FALSE, FALSE, 0);
->>>>>>> 565c4605
 
         label = gtk_label_new("X Server Information");
         gtk_box_pack_start(GTK_BOX(hbox), label, FALSE, FALSE, 0);
 
-<<<<<<< HEAD
-    add_table_row(table, 0,
-                  0, 0.5, _("Display Name:"),          0, 0.5, display_name);
-    /* separator */
-    add_table_row(table, 4,
-                  0, 0.5, _("Server Version Number:"), 0, 0.5, server_version);
-    add_table_row(table, 5,
-                  0, 0.5, _("Server Vendor String:"),  0, 0.5, vendor_str);
-    add_table_row(table, 6,
-                  0, 0.5, _("Server Vendor Version:"), 0, 0.5, vendor_ver);
-    /* separator */
-    add_table_row(table, 10,
-                  0, 0,   _("NV-CONTROL Version:"),    0, 0, nv_control_server_version);
-    /* separator */
-    add_table_row(table, 14,
-                  0, 0,   _("Screens:"),               0, 0, num_screens);
-=======
         hseparator = gtk_hseparator_new();
         gtk_box_pack_start(GTK_BOX(hbox), hseparator, TRUE, TRUE, 5);
 
@@ -528,7 +461,6 @@
         add_table_row(table, 14,
                       0, 0,   "Screens:",               0, 0, num_screens);
     }
->>>>>>> 565c4605
 
 
     /* print special trademark text for FreeBSD */
@@ -541,7 +473,7 @@
         label = gtk_label_new(NULL);
 
         gtk_label_set_markup(GTK_LABEL(label),
-                             _("<span style=\"italic\" size=\"small\">"
+                             "<span style=\"italic\" size=\"small\">"
                              "\n"
                              "The mark FreeBSD is a registered trademark "
                              "of The FreeBSD Foundation and is used by "
@@ -553,7 +485,7 @@
                              "with the permission of The FreeBSD "
                              "Foundation."
                              "\n"
-                             "</span>"));
+                             "</span>");
         
         gtk_label_set_selectable(GTK_LABEL(label), TRUE);
         gtk_label_set_line_wrap(GTK_LABEL(label), TRUE);
@@ -596,45 +528,41 @@
     
     gtk_text_buffer_get_iter_at_offset(b, &i, 0);
 
-<<<<<<< HEAD
-    ctk_help_title(b, &i, _("X Server Information Help"));
-=======
     ctk_help_title(b, &i, "System Information Help");
->>>>>>> 565c4605
-
-    ctk_help_heading(b, &i, _("Operating System"));
-    ctk_help_para(b, &i, _("This is the operating system on which the NVIDIA "
+
+    ctk_help_heading(b, &i, "Operating System");
+    ctk_help_para(b, &i, "This is the operating system on which the NVIDIA "
                   "X driver is running; possible values are "
                   "'Linux', 'FreeBSD', and 'SunOS'.  This also specifies the "
                   "platform on which the operating system is running, such "
-                  "as x86, x86_64, or ia64."));
+                  "as x86, x86_64, or ia64.");
     
-    ctk_help_heading(b, &i, _("NVIDIA Driver Version"));
-    ctk_help_para(b, &i, _("This is the version of the NVIDIA Accelerated "
-                  "Graphics Driver currently in use."));
-
-    ctk_help_heading(b, &i, _("Display Name"));
-    ctk_help_para(b, &i, _("This is the display connection string used to "
-                  "communicate with the X Server."));
-
-    ctk_help_heading(b, &i, _("Server Version"));
-    ctk_help_para(b, &i, _("This is the version number of the X Server."));
-
-    ctk_help_heading(b, &i, _("Server Vendor String"));
-    ctk_help_para(b, &i, _("This is the X Server vendor information string."));
-
-    ctk_help_heading(b, &i, _("Server Vendor Version"));
-    ctk_help_para(b, &i, _("This is the version number of the X Server "
-                  "vendor."));
-
-    ctk_help_heading(b, &i, _("NV-CONTROL Version"));
-    ctk_help_para(b, &i, _("This is the version number of the NV-CONTROL X extension, "
+    ctk_help_heading(b, &i, "NVIDIA Driver Version");
+    ctk_help_para(b, &i, "This is the version of the NVIDIA Accelerated "
+                  "Graphics Driver currently in use.");
+
+    ctk_help_heading(b, &i, "Display Name");
+    ctk_help_para(b, &i, "This is the display connection string used to "
+                  "communicate with the X Server.");
+
+    ctk_help_heading(b, &i, "Server Version");
+    ctk_help_para(b, &i, "This is the version number of the X Server.");
+
+    ctk_help_heading(b, &i, "Server Vendor String");
+    ctk_help_para(b, &i, "This is the X Server vendor information string.");
+
+    ctk_help_heading(b, &i, "Server Vendor Version");
+    ctk_help_para(b, &i, "This is the version number of the X Server "
+                  "vendor.");
+
+    ctk_help_heading(b, &i, "NV-CONTROL Version");
+    ctk_help_para(b, &i, "This is the version number of the NV-CONTROL X extension, "
                   "used by nvidia-settings to communicate with the "
-                  "NVIDIA X driver."));
-
-    ctk_help_heading(b, &i, _("Screens"));
-    ctk_help_para(b, &i, _("This is the number of X Screens on the "
-                  "display.  (When Xinerama is enabled this is always 1)."));
+                  "NVIDIA X driver.");
+
+    ctk_help_heading(b, &i, "Screens");
+    ctk_help_para(b, &i, "This is the number of X Screens on the "
+                  "display.  (When Xinerama is enabled this is always 1).");
 
     ctk_help_finish(b);
 

--- conflicted
+++ resolved
@@ -23,7 +23,6 @@
 
 #include <stdio.h>
 #include <stdlib.h>
-#include <libintl.h>
 
 #include <X11/Xlib.h>
 #include <X11/extensions/Xrandr.h>
@@ -37,8 +36,6 @@
 
 #include "ctkglwidget.h"
 #include "ctkglstereo.h"
-
-#define _(STRING) gettext(STRING)
 
 void ctk_screen_event_handler(GtkWidget *widget,
                               CtrlEvent *event,
@@ -167,7 +164,7 @@
 
     display_name = NvCtrlGetDisplayName(ctrl_target);
 
-    dimensions = g_strdup_printf(_("%dx%d pixels (%dx%d millimeters)"),
+    dimensions = g_strdup_printf("%dx%d pixels (%dx%d millimeters)",
                                  NvCtrlGetScreenWidth(ctrl_target),
                                  NvCtrlGetScreenHeight(ctrl_target),
                                  NvCtrlGetScreenWidthMM(ctrl_target),
@@ -187,7 +184,7 @@
     yres = (((double) NvCtrlGetScreenHeight(ctrl_target)) * 25.4) / 
         ((double) NvCtrlGetScreenHeightMM(ctrl_target));
 
-    resolution = g_strdup_printf(_("%dx%d dots per inch"), 
+    resolution = g_strdup_printf("%dx%d dots per inch", 
                                  (int) (xres + 0.5),
                                  (int) (yres + 0.5));
     
@@ -217,13 +214,13 @@
                                            NV_CTRL_STRING_PRODUCT_NAME,
                                            &gpu_name);
             if (ret != NvCtrlSuccess) {
-                gpu_name = _("Unknown");
+                gpu_name = "Unknown";
             }
             if (gpus) {
-                tmp_str = g_strdup_printf("%s,_(\n%s) (GPU %d)",
+                tmp_str = g_strdup_printf("%s,\n%s (GPU %d)",
                                           gpus, gpu_name, pData[i]);
             } else {
-                tmp_str = g_strdup_printf(_("%s (GPU %d)"), gpu_name, pData[i]);
+                tmp_str = g_strdup_printf("%s (GPU %d)", gpu_name, pData[i]);
             }
             if (ret == NvCtrlSuccess) {
                 free(gpu_name);
@@ -232,7 +229,7 @@
             gpus = tmp_str;
         }
         if (!gpus) {
-            gpus = g_strdup(_("None"));
+            gpus = g_strdup("None");
         }
         free(pData);
     }
@@ -288,7 +285,7 @@
     hbox = gtk_hbox_new(FALSE, 0);
     gtk_box_pack_start(GTK_BOX(vbox), hbox, FALSE, FALSE, 0);
 
-    label = gtk_label_new(_("X Screen Information"));
+    label = gtk_label_new("X Screen Information");
     gtk_box_pack_start(GTK_BOX(hbox), label, FALSE, FALSE, 0);
 
     hseparator = gtk_hseparator_new();
@@ -300,23 +297,23 @@
     gtk_table_set_col_spacings(GTK_TABLE(table), 15);
     gtk_container_set_border_width(GTK_CONTAINER(table), 5);
 
-    add_table_row(table, 0, 0, 0.5, _("Screen Number:"), 0, 0.5, screen_number);
-    add_table_row(table, 1, 0, 0.5, _("Display Name:"),  0, 0.5, display_name);
+    add_table_row(table, 0, 0, 0.5, "Screen Number:", 0, 0.5, screen_number);
+    add_table_row(table, 1, 0, 0.5, "Display Name:",  0, 0.5, display_name);
     /* spacing */
     ctk_screen->dimensions = 
-        add_table_row(table, 5, 0, 0.5, _("Dimensions:"),    0, 0.5, dimensions);
-    add_table_row(table, 6, 0, 0.5, _("Resolution:"),    0, 0.5, resolution);
-    add_table_row(table, 7, 0, 0.5, _("Depth:"),         0, 0.5, depth);
+        add_table_row(table, 5, 0, 0.5, "Dimensions:",    0, 0.5, dimensions);
+    add_table_row(table, 6, 0, 0.5, "Resolution:",    0, 0.5, resolution);
+    add_table_row(table, 7, 0, 0.5, "Depth:",         0, 0.5, depth);
     /* spacing */
-    add_table_row(table, 11, 0, 0,   _("GPUs:"),          0, 0, gpus);
+    add_table_row(table, 11, 0, 0,   "GPUs:",          0, 0, gpus);
     /* spacing */
     ctk_screen->displays =
-        add_table_row(table, 15, 0, 0,   _("Displays:"),      0, 0, displays);
+        add_table_row(table, 15, 0, 0,   "Displays:",      0, 0, displays);
     /* gpu errors */
     ctk_screen->gpu_errors =
-        add_table_row(table, 19, 0, 0, _("Recovered GPU Errors:"), 0, 0, tmp);
+        add_table_row(table, 19, 0, 0, "Recovered GPU Errors:", 0, 0, tmp);
     if (ctk_screen->stereo_available) {
-        add_table_row(table, 20, 0, 0, _("Stereo Mode:"), 0, 0,
+        add_table_row(table, 20, 0, 0, "Stereo Mode:", 0, 0,
                       NvCtrlGetStereoModeName(stereo_mode));
 
         if (stereo_mode != NV_CTRL_STEREO_OFF) {
@@ -367,58 +364,52 @@
     
     gtk_text_buffer_get_iter_at_offset(b, &i, 0);
 
-    ctk_help_title(b, &i, _("X Screen Information Help"));
-
-<<<<<<< HEAD
-    ctk_help_para(b, &i, _("This page in the NVIDIA "
-                  "X Server Control Panel describes basic "
-                  "information about the X Screen '%s'."),
-=======
+    ctk_help_title(b, &i, "X Screen Information Help");
+
     ctk_help_para(b, &i, "This page in the NVIDIA "
                   "Settings Control Panel describes basic "
                   "information about the X Screen '%s'.",
->>>>>>> 565c4605
                   screen_name);
     
-    ctk_help_heading(b, &i, _("Screen Number"));
-    ctk_help_para(b, &i, _("This is the X Screen number."));
-    
-    ctk_help_heading(b, &i, _("Display Name"));
-    ctk_help_para(b, &i, _("This is the display connection string used to "
-                  "communicate with the X Screen on the X Server."));
-    
-    ctk_help_heading(b, &i, _("Dimensions"));
-    ctk_help_para(b, &i, _("This displays the X Screen's horizontal and "
-                  "vertical dimensions in pixels and millimeters."));
-    
-    ctk_help_heading(b, &i, _("Resolution"));
-    ctk_help_para(b, &i, _("This is the resolution (in dots per inch) of the "
-                  "X Screen."));
-
-    ctk_help_heading(b, &i, _("Depth"));
-    ctk_help_para(b, &i, _("This is the number of planes (depth) the X Screen "
-                  "has available."));
-
-    ctk_help_heading(b, &i, _("GPUs"));
-    ctk_help_para(b, &i, _("This is the list of GPUs that drive this X Screen."));
-
-    ctk_help_heading(b, &i, _("Display Devices"));
-    ctk_help_para(b, &i, _("This is the list of Display Devices (CRTs, TVs etc) "
-                  "enabled on this X Screen."));
-
-    ctk_help_heading(b, &i, _("Recovered GPU Errors"));
-    ctk_help_para(b, &i, _("The GPU can encounter errors, either due to bugs in "
+    ctk_help_heading(b, &i, "Screen Number");
+    ctk_help_para(b, &i, "This is the X Screen number.");
+    
+    ctk_help_heading(b, &i, "Display Name");
+    ctk_help_para(b, &i, "This is the display connection string used to "
+                  "communicate with the X Screen on the X Server.");
+    
+    ctk_help_heading(b, &i, "Dimensions");
+    ctk_help_para(b, &i, "This displays the X Screen's horizontal and "
+                  "vertical dimensions in pixels and millimeters.");
+    
+    ctk_help_heading(b, &i, "Resolution");
+    ctk_help_para(b, &i, "This is the resolution (in dots per inch) of the "
+                  "X Screen.");
+
+    ctk_help_heading(b, &i, "Depth");
+    ctk_help_para(b, &i, "This is the number of planes (depth) the X Screen "
+                  "has available.");
+
+    ctk_help_heading(b, &i, "GPUs");
+    ctk_help_para(b, &i, "This is the list of GPUs that drive this X Screen.");
+
+    ctk_help_heading(b, &i, "Display Devices");
+    ctk_help_para(b, &i, "This is the list of Display Devices (CRTs, TVs etc) "
+                  "enabled on this X Screen.");
+
+    ctk_help_heading(b, &i, "Recovered GPU Errors");
+    ctk_help_para(b, &i, "The GPU can encounter errors, either due to bugs in "
                   "the NVIDIA driver, or due to corruption of the command  "
                   "stream as it is sent from the NVIDIA X driver to the GPU.  "
                   "When the GPU encounters one of these errors, it reports it "
                   "to the NVIDIA X driver and the NVIDIA X driver attempts to "
                   "recover from the error.  This reports how many errors the "
                   "GPU received and the NVIDIA X driver successfully recovered "
-                  "from."));
+                  "from.");
 
     if (ctk_screen->stereo_available) {
-        ctk_help_heading(b, &i, _("Stereo Mode"));
-        ctk_help_para(b, &i, _("This is the stereo mode set for the X screen."));
+        ctk_help_heading(b, &i, "Stereo Mode");
+        ctk_help_para(b, &i, "This is the stereo mode set for the X screen.");
     }
 
     ctk_help_finish(b);
@@ -444,7 +435,7 @@
         return;
     }
 
-    dimensions =  g_strdup_printf(_("%dx%d pixels (%dx%d millimeters)"),
+    dimensions =  g_strdup_printf("%dx%d pixels (%dx%d millimeters)",
                                   event->screen_change.width,
                                   event->screen_change.height,
                                   event->screen_change.mwidth,
